<?php

/*
 * Copyright 2011 Johannes M. Schmitt <schmittjoh@gmail.com>
 *
 * Licensed under the Apache License, Version 2.0 (the "License");
 * you may not use this file except in compliance with the License.
 * You may obtain a copy of the License at
 *
 * http://www.apache.org/licenses/LICENSE-2.0
 *
 * Unless required by applicable law or agreed to in writing, software
 * distributed under the License is distributed on an "AS IS" BASIS,
 * WITHOUT WARRANTIES OR CONDITIONS OF ANY KIND, either express or implied.
 * See the License for the specific language governing permissions and
 * limitations under the License.
 */

namespace JMS\SerializerBundle\Tests\Serializer;

use JMS\SerializerBundle\Serializer\VisitorInterface;

use JMS\SerializerBundle\Serializer\GraphNavigator;

use JMS\SerializerBundle\Serializer\EventDispatcher\EventSubscriberInterface;

use JMS\SerializerBundle\Serializer\EventDispatcher\Event;

use JMS\SerializerBundle\Tests\Fixtures\Author;

use JMS\SerializerBundle\Tests\Fixtures\AuthorList;

use JMS\SerializerBundle\Exception\RuntimeException;
use JMS\SerializerBundle\Tests\Fixtures\SimpleObject;

class JsonSerializationTest extends BaseSerializationTest
{
    protected function getContent($key)
    {
        static $outputs = array();

        if (!$outputs) {
            $outputs['readonly'] = '{"id":123,"full_name":"Ruud Kamphuis"}';
            $outputs['string'] = '"foo"';
            $outputs['boolean_true'] = 'true';
            $outputs['boolean_false'] = 'false';
            $outputs['integer'] = '1';
            $outputs['float'] = '4.533';
            $outputs['float_trailing_zero'] = '1';
            $outputs['simple_object'] = '{"foo":"foo","moo":"bar","camel_case":"boo"}';
            $outputs['circular_reference'] = '{"collection":[{"name":"child1"},{"name":"child2"}],"another_collection":[{"name":"child1"},{"name":"child2"}]}';
            $outputs['array_strings'] = '["foo","bar"]';
            $outputs['array_booleans'] = '[true,false]';
            $outputs['array_integers'] = '[1,3,4]';
            $outputs['array_floats'] = '[1.34,3,6.42]';
            $outputs['array_objects'] = '[{"foo":"foo","moo":"bar","camel_case":"boo"},{"foo":"baz","moo":"boo","camel_case":"boo"}]';
            $outputs['array_mixed'] = '["foo",1,true,{"foo":"foo","moo":"bar","camel_case":"boo"},[1,3,true]]';
            $outputs['blog_post'] = '{"title":"This is a nice title.","created_at":"2011-07-30T00:00:00+0000","is_published":false,"comments":[{"author":{"full_name":"Foo Bar"},"text":"foo"}],"author":{"full_name":"Foo Bar"}}';
            $outputs['price'] = '{"price":3}';
            $outputs['currency_aware_price'] = '{"currency":"EUR","amount":2.34}';
            $outputs['order'] = '{"cost":{"price":12.34}}';
            $outputs['order_with_currency_aware_price'] = '{"cost":{"currency":"EUR","amount":1.23}}';
            $outputs['log'] = '{"author_list":[{"full_name":"Johannes Schmitt"},{"full_name":"John Doe"}],"comments":[{"author":{"full_name":"Foo Bar"},"text":"foo"},{"author":{"full_name":"Foo Bar"},"text":"bar"},{"author":{"full_name":"Foo Bar"},"text":"baz"}]}';
            $outputs['lifecycle_callbacks'] = '{"name":"Foo Bar"}';
            $outputs['form_errors'] = '["This is the form error","Another error"]';
            $outputs['nested_form_errors'] = '{"errors":["This is the form error"],"children":{"bar":{"errors":["Error of the child form"]}}}';
            $outputs['constraint_violation'] = '{"property_path":"foo","message":"Message of violation"}';
            $outputs['constraint_violation_list'] = '[{"property_path":"foo","message":"Message of violation"},{"property_path":"bar","message":"Message of another violation"}]';
            $outputs['article'] = '{"custom":"serialized"}';
            $outputs['orm_proxy'] = '{"foo":"foo","moo":"bar","camel_case":"proxy-boo"}';
            $outputs['custom_accessor'] = '{"comments":{"Foo":{"comments":[{"author":{"full_name":"Foo"},"text":"foo"},{"author":{"full_name":"Foo"},"text":"bar"}],"count":2}}}';
            $outputs['mixed_access_types'] = '{"id":1,"name":"Johannes","read_only_property":42}';
            $outputs['accessor_order_child'] = '{"c":"c","d":"d","a":"a","b":"b"}';
            $outputs['accessor_order_parent'] = '{"a":"a","b":"b"}';
            $outputs['inline'] = '{"c":"c","a":"a","b":"b","d":"d"}';
            $outputs['groups_all'] = '{"foo":"foo","foobar":"foobar","bar":"bar","none":"none"}';
            $outputs['groups_foo'] = '{"foo":"foo","foobar":"foobar"}';
            $outputs['groups_foobar'] = '{"foo":"foo","foobar":"foobar","bar":"bar"}';
            $outputs['virtual_properties'] = '{"exist_field":"value","virtual_value":"value","test":"other-name"}';
            $outputs['virtual_properties_low'] = '{"low":1}';
            $outputs['virtual_properties_high'] = '{"high":8}';
            $outputs['virtual_properties_all'] = '{"low":1,"high":8}';
<<<<<<< HEAD
            $outputs['nullable'] = '{"foo":"bar","baz":null}';
            $outputs['simple_object_nullable'] = '{"foo":"foo","moo":"bar","camel_case":"boo","null_property":null}';
=======
            $outputs['input'] = '{"attributes":{"type":"text","name":"firstname","value":"Adrien"}}';
            $outputs['hash_empty'] = '{"hash":{}}';
>>>>>>> 00e8f914
        }

        if (!isset($outputs[$key])) {
            throw new RuntimeException(sprintf('The key "%s" is not supported.', $key));
        }

        return $outputs[$key];
    }

    public function testAddLinksToOutput()
    {
        $this->dispatcher->addSubscriber(new LinkAddingSubscriber());
        $this->handlerRegistry->registerHandler(GraphNavigator::DIRECTION_SERIALIZATION, 'JMS\SerializerBundle\Tests\Fixtures\AuthorList', 'json',
            function(VisitorInterface $visitor, AuthorList $data, array $type) {
                return $visitor->visitArray(iterator_to_array($data), $type);
            }
        );

        $list = new AuthorList();
        $list->add(new Author('foo'));
        $list->add(new Author('bar'));

        $this->assertEquals('[{"full_name":"foo","_links":{"details":"http:\/\/foo.bar\/details\/foo","comments":"http:\/\/foo.bar\/details\/foo\/comments"}},{"full_name":"bar","_links":{"details":"http:\/\/foo.bar\/details\/bar","comments":"http:\/\/foo.bar\/details\/bar\/comments"}}]', $this->serialize($list));
    }

    protected function getFormat()
    {
        return 'json';
    }
}

class LinkAddingSubscriber implements EventSubscriberInterface
{
    public function onPostSerialize(Event $event)
    {
        $author = $event->getObject();

        $event->getVisitor()->addData('_links', array(
            'details' => 'http://foo.bar/details/'.$author->getName(),
            'comments' => 'http://foo.bar/details/'.$author->getName().'/comments',
        ));
    }

    public static function getSubscribedEvents()
    {
        return array(
            array('event' => 'serializer.post_serialize', 'method' => 'onPostSerialize', 'format' => 'json', 'class' => 'JMS\SerializerBundle\Tests\Fixtures\Author'),
        );
    }
}
<|MERGE_RESOLUTION|>--- conflicted
+++ resolved
@@ -80,13 +80,10 @@
             $outputs['virtual_properties_low'] = '{"low":1}';
             $outputs['virtual_properties_high'] = '{"high":8}';
             $outputs['virtual_properties_all'] = '{"low":1,"high":8}';
-<<<<<<< HEAD
             $outputs['nullable'] = '{"foo":"bar","baz":null}';
             $outputs['simple_object_nullable'] = '{"foo":"foo","moo":"bar","camel_case":"boo","null_property":null}';
-=======
             $outputs['input'] = '{"attributes":{"type":"text","name":"firstname","value":"Adrien"}}';
             $outputs['hash_empty'] = '{"hash":{}}';
->>>>>>> 00e8f914
         }
 
         if (!isset($outputs[$key])) {
@@ -136,4 +133,4 @@
             array('event' => 'serializer.post_serialize', 'method' => 'onPostSerialize', 'format' => 'json', 'class' => 'JMS\SerializerBundle\Tests\Fixtures\Author'),
         );
     }
-}
+}