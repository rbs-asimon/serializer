--- conflicted
+++ resolved
@@ -22,13 +22,10 @@
 use JMS\SerializerBundle\Exception\InvalidArgumentException;
 use JMS\SerializerBundle\Annotation\Type;
 use JMS\SerializerBundle\Annotation\XmlValue;
-<<<<<<< HEAD
 use JMS\SerializerBundle\Tests\Fixtures\PersonCollection;
 use JMS\SerializerBundle\Tests\Fixtures\PersonLocation;
 use JMS\SerializerBundle\Tests\Fixtures\Person;
-=======
 use JMS\SerializerBundle\Tests\Fixtures\ObjectWithVirtualXmlProperties;
->>>>>>> 3af5c861
 
 class XmlSerializationTest extends BaseSerializationTest
 {
@@ -92,7 +89,7 @@
         $serializer->setGroups(array('values'));
         $this->assertEquals($this->getContent('virtual_values'), $serializer->serialize(new ObjectWithVirtualXmlProperties(),'xml'));
     }
-    
+
     public function testVirtualXmlList() {
         $serializer = $this->getSerializer();
         $serializer->setGroups(array('list'));
@@ -104,7 +101,7 @@
         $serializer->setGroups(array('map'));
         $this->assertEquals($this->getContent('virtual_properties_map'), $serializer->serialize(new ObjectWithVirtualXmlProperties(),'xml'));
     }
-    
+
     protected function getContent($key)
     {
         if (!file_exists($file = __DIR__.'/xml/'.$key.'.xml')) {
