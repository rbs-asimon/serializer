<?php

/*
 * Copyright 2011 Johannes M. Schmitt <schmittjoh@gmail.com>
 *
 * Licensed under the Apache License, Version 2.0 (the "License");
 * you may not use this file except in compliance with the License.
 * You may obtain a copy of the License at
 *
 * http://www.apache.org/licenses/LICENSE-2.0
 *
 * Unless required by applicable law or agreed to in writing, software
 * distributed under the License is distributed on an "AS IS" BASIS,
 * WITHOUT WARRANTIES OR CONDITIONS OF ANY KIND, either express or implied.
 * See the License for the specific language governing permissions and
 * limitations under the License.
 */

<<<<<<< HEAD
use Doctrine\Common\Annotations\AnnotationRegistry;
=======
$loader = include_once dirname(__DIR__).'/vendor/autoload.php';

Doctrine\Common\Annotations\AnnotationRegistry::registerLoader(array($loader, 'loadClass'));
>>>>>>> 1d842080

call_user_func(function() {
    if ( ! is_file($autoloadFile = __DIR__.'/../vendor/autoload.php')) {
        throw new \RuntimeException('Did not find vendor/autoload.php. Did you run "composer install --dev"?');
    }

<<<<<<< HEAD
    require_once $autoloadFile;

    $bundleLoader = function($v) {
        if (0 !== strpos($v, 'JMS\\SerializerBundle')) {
            return false;
        }

        if ( ! is_file($file = __DIR__.'/../'.str_replace('\\', '/', substr($v, 21)).'.php')) {
            return false;
        }

        require_once $file;

        return true;
    };
    spl_autoload_register($bundleLoader);
    AnnotationRegistry::registerLoader($bundleLoader);
});
=======
    return class_exists($class, false);
});

>>>>>>> 1d842080
<|MERGE_RESOLUTION|>--- conflicted
+++ resolved
@@ -1,55 +1,27 @@
-<?php
-
-/*
- * Copyright 2011 Johannes M. Schmitt <schmittjoh@gmail.com>
- *
- * Licensed under the Apache License, Version 2.0 (the "License");
- * you may not use this file except in compliance with the License.
- * You may obtain a copy of the License at
- *
- * http://www.apache.org/licenses/LICENSE-2.0
- *
- * Unless required by applicable law or agreed to in writing, software
- * distributed under the License is distributed on an "AS IS" BASIS,
- * WITHOUT WARRANTIES OR CONDITIONS OF ANY KIND, either express or implied.
- * See the License for the specific language governing permissions and
- * limitations under the License.
- */
-
-<<<<<<< HEAD
-use Doctrine\Common\Annotations\AnnotationRegistry;
-=======
-$loader = include_once dirname(__DIR__).'/vendor/autoload.php';
-
-Doctrine\Common\Annotations\AnnotationRegistry::registerLoader(array($loader, 'loadClass'));
->>>>>>> 1d842080
-
-call_user_func(function() {
-    if ( ! is_file($autoloadFile = __DIR__.'/../vendor/autoload.php')) {
-        throw new \RuntimeException('Did not find vendor/autoload.php. Did you run "composer install --dev"?');
-    }
-
-<<<<<<< HEAD
-    require_once $autoloadFile;
-
-    $bundleLoader = function($v) {
-        if (0 !== strpos($v, 'JMS\\SerializerBundle')) {
-            return false;
-        }
-
-        if ( ! is_file($file = __DIR__.'/../'.str_replace('\\', '/', substr($v, 21)).'.php')) {
-            return false;
-        }
-
-        require_once $file;
-
-        return true;
-    };
-    spl_autoload_register($bundleLoader);
-    AnnotationRegistry::registerLoader($bundleLoader);
-});
-=======
-    return class_exists($class, false);
-});
-
->>>>>>> 1d842080
+<?php
+
+/*
+ * Copyright 2011 Johannes M. Schmitt <schmittjoh@gmail.com>
+ *
+ * Licensed under the Apache License, Version 2.0 (the "License");
+ * you may not use this file except in compliance with the License.
+ * You may obtain a copy of the License at
+ *
+ * http://www.apache.org/licenses/LICENSE-2.0
+ *
+ * Unless required by applicable law or agreed to in writing, software
+ * distributed under the License is distributed on an "AS IS" BASIS,
+ * WITHOUT WARRANTIES OR CONDITIONS OF ANY KIND, either express or implied.
+ * See the License for the specific language governing permissions and
+ * limitations under the License.
+ */
+
+call_user_func(function() {
+    if ( ! is_file($autoloadFile = __DIR__.'/../vendor/autoload.php')) {
+        throw new \RuntimeException('Did not find vendor/autoload.php. Did you run "composer install --dev"?');
+    }
+
+    require_once $autoloadFile;
+
+    Doctrine\Common\Annotations\AnnotationRegistry::registerLoader('class_exists');
+});