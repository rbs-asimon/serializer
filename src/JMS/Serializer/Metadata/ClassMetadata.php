<?php

/*
 * Copyright 2016 Johannes M. Schmitt <schmittjoh@gmail.com>
 *
 * Licensed under the Apache License, Version 2.0 (the "License");
 * you may not use this file except in compliance with the License.
 * You may obtain a copy of the License at
 *
 *     http://www.apache.org/licenses/LICENSE-2.0
 *
 * Unless required by applicable law or agreed to in writing, software
 * distributed under the License is distributed on an "AS IS" BASIS,
 * WITHOUT WARRANTIES OR CONDITIONS OF ANY KIND, either express or implied.
 * See the License for the specific language governing permissions and
 * limitations under the License.
 */

namespace JMS\Serializer\Metadata;

use JMS\Serializer\Exception\InvalidArgumentException;
use Metadata\MergeableInterface;
use Metadata\MethodMetadata;
use Metadata\MergeableClassMetadata;
use Metadata\PropertyMetadata as BasePropertyMetadata;

/**
 * Class Metadata used to customize the serialization process.
 *
 * @author Johannes M. Schmitt <schmittjoh@gmail.com>
 */
class ClassMetadata extends MergeableClassMetadata
{
    const ACCESSOR_ORDER_UNDEFINED = 'undefined';
    const ACCESSOR_ORDER_ALPHABETICAL = 'alphabetical';
    const ACCESSOR_ORDER_CUSTOM = 'custom';

    /** @var \ReflectionMethod[] */
    public $preSerializeMethods = array();

    /** @var \ReflectionMethod[] */
    public $postSerializeMethods = array();

    /** @var \ReflectionMethod[] */
    public $postDeserializeMethods = array();

    public $xmlRootName;
    public $xmlRootNamespace;
    public $xmlNamespaces = array();
    public $accessorOrder;
    public $customOrder;
    public $usingExpression = false;
    public $handlerCallbacks = array();

    public $discriminatorDisabled = false;
    public $discriminatorBaseClass;
    public $discriminatorFieldName;
    public $discriminatorValue;
    public $discriminatorMap = array();
    public $discriminatorGroups = array();

    public $xmlDiscriminatorAttribute = false;
    public $xmlDiscriminatorCData = true;

    public function setDiscriminator($fieldName, array $map, array $groups = array())
    {
        if (empty($fieldName)) {
            throw new \InvalidArgumentException('The $fieldName cannot be empty.');
        }

        if (empty($map)) {
            throw new \InvalidArgumentException('The discriminator map cannot be empty.');
        }

        $this->discriminatorBaseClass = $this->name;
        $this->discriminatorFieldName = $fieldName;
        $this->discriminatorMap = $map;
        $this->discriminatorGroups = $groups;
    }

    /**
     * Sets the order of properties in the class.
     *
     * @param string $order
     * @param array $customOrder
     *
     * @throws InvalidArgumentException When the accessor order is not valid
     * @throws InvalidArgumentException When the custom order is not valid
     */
    public function setAccessorOrder($order, array $customOrder = array())
    {
        if ( ! in_array($order, array(self::ACCESSOR_ORDER_UNDEFINED, self::ACCESSOR_ORDER_ALPHABETICAL, self::ACCESSOR_ORDER_CUSTOM), true)) {
            throw new InvalidArgumentException(sprintf('The accessor order "%s" is invalid.', $order));
        }

        foreach ($customOrder as $name) {
            if ( ! is_string($name)) {
                throw new InvalidArgumentException(sprintf('$customOrder is expected to be a list of strings, but got element of value %s.', json_encode($name)));
            }
        }

        $this->accessorOrder = $order;
        $this->customOrder = array_flip($customOrder);
        $this->sortProperties();
    }

    public function addPropertyMetadata(BasePropertyMetadata $metadata)
    {
        parent::addPropertyMetadata($metadata);
        $this->sortProperties();
        if ($metadata instanceof PropertyMetadata && $metadata->excludeIf) {
            $this->usingExpression = true;
        }
    }

    public function addPreSerializeMethod(MethodMetadata $method)
    {
        $this->preSerializeMethods[] = $method;
    }

    public function addPostSerializeMethod(MethodMetadata $method)
    {
        $this->postSerializeMethods[] = $method;
    }

    public function addPostDeserializeMethod(MethodMetadata $method)
    {
        $this->postDeserializeMethods[] = $method;
    }

    /**
     * @param integer $direction
     * @param string|integer $format
     * @param string $methodName
     */
    public function addHandlerCallback($direction, $format, $methodName)
    {
        $this->handlerCallbacks[$direction][$format] = $methodName;
    }

    public function merge(MergeableInterface $object)
    {
        if ( ! $object instanceof ClassMetadata) {
            throw new InvalidArgumentException('$object must be an instance of ClassMetadata.');
        }
        parent::merge($object);

        $this->preSerializeMethods = array_merge($this->preSerializeMethods, $object->preSerializeMethods);
        $this->postSerializeMethods = array_merge($this->postSerializeMethods, $object->postSerializeMethods);
        $this->postDeserializeMethods = array_merge($this->postDeserializeMethods, $object->postDeserializeMethods);
        $this->xmlRootName = $object->xmlRootName;
        $this->xmlRootNamespace = $object->xmlRootNamespace;
        $this->xmlNamespaces = array_merge($this->xmlNamespaces, $object->xmlNamespaces);

        // Handler methods are taken from the outer class completely.
        $this->handlerCallbacks = $object->handlerCallbacks;

        if ($object->accessorOrder) {
            $this->accessorOrder = $object->accessorOrder;
            $this->customOrder = $object->customOrder;
        }

        if ($object->discriminatorFieldName && $this->discriminatorFieldName) {
            throw new \LogicException(sprintf(
                'The discriminator of class "%s" would overwrite the discriminator of the parent class "%s". Please define all possible sub-classes in the discriminator of %s.',
                $object->name,
                $this->discriminatorBaseClass,
                $this->discriminatorBaseClass
            ));
        } elseif ( ! $this->discriminatorFieldName && $object->discriminatorFieldName) {
            $this->discriminatorFieldName = $object->discriminatorFieldName;
            $this->discriminatorMap = $object->discriminatorMap;
        }

        if ($object->discriminatorDisabled !== null) {
            $this->discriminatorDisabled = $object->discriminatorDisabled;
        }

        if ($object->discriminatorMap) {
            $this->discriminatorFieldName = $object->discriminatorFieldName;
            $this->discriminatorMap = $object->discriminatorMap;
            $this->discriminatorBaseClass = $object->discriminatorBaseClass;
        }

        if ($this->discriminatorMap && ! $this->reflection->isAbstract()) {
            if (false === $typeValue = array_search($this->name, $this->discriminatorMap, true)) {
                throw new \LogicException(sprintf(
                    'The sub-class "%s" is not listed in the discriminator of the base class "%s".',
                    $this->name,
                    $this->discriminatorBaseClass
                ));
            }

            $this->discriminatorValue = $typeValue;

            if (isset($this->propertyMetadata[$this->discriminatorFieldName])
                    && ! $this->propertyMetadata[$this->discriminatorFieldName] instanceof StaticPropertyMetadata) {
                throw new \LogicException(sprintf(
                    'The discriminator field name "%s" of the base-class "%s" conflicts with a regular property of the sub-class "%s".',
                    $this->discriminatorFieldName,
                    $this->discriminatorBaseClass,
                    $this->name
                ));
            }

            $discriminatorProperty = new StaticPropertyMetadata(
                $this->name,
                $this->discriminatorFieldName,
                $typeValue,
                $this->discriminatorGroups
            );
            $discriminatorProperty->serializedName = $this->discriminatorFieldName;
            $discriminatorProperty->xmlAttribute = $this->xmlDiscriminatorAttribute;
            $discriminatorProperty->xmlElementCData = $this->xmlDiscriminatorCData;
            $this->propertyMetadata[$this->discriminatorFieldName] = $discriminatorProperty;
        }

        $this->sortProperties();
    }

    public function registerNamespace($uri, $prefix = null)
    {
        if ( ! is_string($uri)) {
            throw new InvalidArgumentException(sprintf('$uri is expected to be a strings, but got value %s.', json_encode($uri)));
        }

        if ($prefix !== null) {
            if ( ! is_string($prefix)) {
                throw new InvalidArgumentException(sprintf('$prefix is expected to be a strings, but got value %s.', json_encode($prefix)));
            }
        } else {
            $prefix = "";
        }

        $this->xmlNamespaces[$prefix] = $uri;

    }

    public function serialize()
    {
        $this->sortProperties();

        return serialize(array(
            $this->preSerializeMethods,
            $this->postSerializeMethods,
            $this->postDeserializeMethods,
            $this->xmlRootName,
            $this->xmlRootNamespace,
            $this->xmlNamespaces,
            $this->accessorOrder,
            $this->customOrder,
            $this->handlerCallbacks,
            $this->discriminatorDisabled,
            $this->discriminatorBaseClass,
            $this->discriminatorFieldName,
            $this->discriminatorValue,
            $this->discriminatorMap,
            $this->discriminatorGroups,
            parent::serialize(),
            'discriminatorGroups' => $this->discriminatorGroups,
<<<<<<< HEAD
            'xmlDiscriminatorAttribute' => $this->xmlDiscriminatorAttribute,
            'xmlDiscriminatorCData' => $this->xmlDiscriminatorCData,
=======
            'usingExpression' => $this->usingExpression,
>>>>>>> 0f489fe6
        ));
    }

    public function unserialize($str)
    {
        $unserialized = unserialize($str);

        list(
            $this->preSerializeMethods,
            $this->postSerializeMethods,
            $this->postDeserializeMethods,
            $this->xmlRootName,
            $this->xmlRootNamespace,
            $this->xmlNamespaces,
            $this->accessorOrder,
            $this->customOrder,
            $this->handlerCallbacks,
            $this->discriminatorDisabled,
            $this->discriminatorBaseClass,
            $this->discriminatorFieldName,
            $this->discriminatorValue,
            $this->discriminatorMap,
            $this->discriminatorGroups,
            $parentStr
        ) = $unserialized;

        if (isset($unserialized['discriminatorGroups'])) {
            $this->discriminatorGroups = $unserialized['discriminatorGroups'];
        }
        if (isset($unserialized['usingExpression'])) {
            $this->usingExpression = $unserialized['usingExpression'];
        }

        if (isset($deserializedData['xmlDiscriminatorAttribute'])) {
            $this->xmlDiscriminatorAttribute = $deserializedData['xmlDiscriminatorAttribute'];
        }

        if (isset($deserializedData['xmlDiscriminatorCData'])) {
            $this->xmlDiscriminatorCData = $deserializedData['xmlDiscriminatorCData'];
        }

        parent::unserialize($parentStr);
    }

    private function sortProperties()
    {
        switch ($this->accessorOrder) {
            case self::ACCESSOR_ORDER_ALPHABETICAL:
                ksort($this->propertyMetadata);
                break;

            case self::ACCESSOR_ORDER_CUSTOM:
                $order = $this->customOrder;
                $currentSorting = $this->propertyMetadata ? array_combine(array_keys($this->propertyMetadata), range(1, count($this->propertyMetadata))) : [];
                uksort($this->propertyMetadata, function($a, $b) use ($order, $currentSorting) {
                    $existsA = isset($order[$a]);
                    $existsB = isset($order[$b]);

                    if ( ! $existsA && ! $existsB) {
                        return $currentSorting[$a] - $currentSorting[$b];
                    }

                    if ( ! $existsA) {
                        return 1;
                    }

                    if ( ! $existsB) {
                        return -1;
                    }

                    return $order[$a] < $order[$b] ? -1 : 1;
                });
                break;
        }
    }
}<|MERGE_RESOLUTION|>--- conflicted
+++ resolved
@@ -258,12 +258,9 @@
             $this->discriminatorGroups,
             parent::serialize(),
             'discriminatorGroups' => $this->discriminatorGroups,
-<<<<<<< HEAD
             'xmlDiscriminatorAttribute' => $this->xmlDiscriminatorAttribute,
             'xmlDiscriminatorCData' => $this->xmlDiscriminatorCData,
-=======
             'usingExpression' => $this->usingExpression,
->>>>>>> 0f489fe6
         ));
     }
 
