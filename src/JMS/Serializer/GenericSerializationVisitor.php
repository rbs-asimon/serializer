<?php

/*
 * Copyright 2013 Johannes M. Schmitt <schmittjoh@gmail.com>
 *
 * Licensed under the Apache License, Version 2.0 (the "License");
 * you may not use this file except in compliance with the License.
 * You may obtain a copy of the License at
 *
 *     http://www.apache.org/licenses/LICENSE-2.0
 *
 * Unless required by applicable law or agreed to in writing, software
 * distributed under the License is distributed on an "AS IS" BASIS,
 * WITHOUT WARRANTIES OR CONDITIONS OF ANY KIND, either express or implied.
 * See the License for the specific language governing permissions and
 * limitations under the License.
 */

namespace JMS\Serializer;

use JMS\Serializer\Metadata\ClassMetadata;
use JMS\Serializer\Exception\InvalidArgumentException;
use JMS\Serializer\Metadata\PropertyMetadata;

abstract class GenericSerializationVisitor extends AbstractVisitor
{
    private $navigator;
    private $root;
    private $dataStack;
    private $data;

    public function setNavigator(GraphNavigator $navigator)
    {
        $this->navigator = $navigator;
        $this->root = null;
        $this->dataStack = new \SplStack;
    }

    /**
     * @return GraphNavigator
     */
    public function getNavigator()
    {
        return $this->navigator;
    }

    public function visitNull($data, array $type, Context $context)
    {
        return null;
    }

    public function visitString($data, array $type, Context $context)
    {
        if (null === $this->root) {
            $this->root = $data;
        }

        return (string) $data;
    }

    public function visitBoolean($data, array $type, Context $context)
    {
        if (null === $this->root) {
            $this->root = $data;
        }

        return (boolean) $data;
    }

    public function visitInteger($data, array $type, Context $context)
    {
        if (null === $this->root) {
            $this->root = $data;
        }

        return (int) $data;
    }

    public function visitDouble($data, array $type, Context $context)
    {
        if (null === $this->root) {
            $this->root = $data;
        }

        return (float) $data;
    }

    /**
     * @param array $data
     * @param array $type
     */
    public function visitArray($data, array $type, Context $context)
    {
        if (null === $this->root) {
            $this->root = array();
            $rs = &$this->root;
        } else {
            $rs = array();
        }

        $isList = isset($type['params'][0]) && ! isset($type['params'][1]);

        foreach ($data as $k => $v) {
            $v = $this->navigator->accept($v, $this->getElementType($type), $context);

            if (null === $v && ( ! is_string($k) || $context->shouldSerializeNull() !== true)) {
                continue;
            }

            if ($isList) {
                $rs[] = $v;
            } else {
                $rs[$k] = $v;
            }
        }

        return $rs;
    }

    public function startVisitingObject(ClassMetadata $metadata, $data, array $type, Context $context)
    {
        if (null === $this->root) {
            $this->root = new \stdClass;
        }

        $this->dataStack->push($this->data);
        $this->data = array();
    }

    public function endVisitingObject(ClassMetadata $metadata, $data, array $type, Context $context)
    {
        $rs = $this->data;
        $this->data = $this->dataStack->pop();

        if ($this->root instanceof \stdClass && 0 === $this->dataStack->count()) {
            $this->root = $rs;
        }

        return $rs;
    }

    public function visitProperty(PropertyMetadata $metadata, $data, Context $context)
    {
        $v = $metadata->getValue($data);

        $v = $this->navigator->accept($v, $metadata->type, $context);
        if (null === $v && $context->shouldSerializeNull() !== true) {
            return;
        }

        $k = $this->namingStrategy->translateName($metadata);

        if ($metadata->inline) {
            if (is_array($v)) {
                $this->data = array_merge($this->data, $v);
            }
        } else {
            $this->data[$k] = $v;
        }
    }

    /**
     * Allows you to add additional data to the current object/root element.
     *
     * @param string $key
<<<<<<< HEAD
     * @param scalar|array|null $value This value must either be a regular scalar, or an array.
     *                                 It must not contain any objects anymore.
=======
     * @param integer|float|boolean|string|array $value This value must either be a regular scalar, or an array.
     *                                                  It must not contain any objects anymore.
>>>>>>> bab8c48a
     */
    public function addData($key, $value)
    {
        if (isset($this->data[$key])) {
            throw new InvalidArgumentException(sprintf('There is already data for "%s".', $key));
        }

        $this->data[$key] = $value;
    }
    
    /**
     * Checks if some data key exists.
     *
     * @param string $key
     * @return boolean
     */
    public function hasData($key)
    {
        return isset($this->data[$key]);
    }

    /**
     * Allows you to replace existing data on the current object/root element.
     *
     * @param string $key
     * @param scalar|array|null $value This value must either be a regular scalar, or an array.
     *                                 It must not contain any objects anymore.
     */
    public function replaceData($key, $value)
    {
        $this->data[$key] = $value;
    }

    public function getRoot()
    {
        return $this->root;
    }

    /**
     * @param array|\ArrayObject $data the passed data must be understood by whatever encoding function is applied later.
     */
    public function setRoot($data)
    {
        $this->root = $data;
    }
}<|MERGE_RESOLUTION|>--- conflicted
+++ resolved
@@ -163,13 +163,8 @@
      * Allows you to add additional data to the current object/root element.
      *
      * @param string $key
-<<<<<<< HEAD
-     * @param scalar|array|null $value This value must either be a regular scalar, or an array.
-     *                                 It must not contain any objects anymore.
-=======
-     * @param integer|float|boolean|string|array $value This value must either be a regular scalar, or an array.
-     *                                                  It must not contain any objects anymore.
->>>>>>> bab8c48a
+     * @param integer|float|boolean|string|array|null $value This value must either be a regular scalar, or an array.
+     *                                                       It must not contain any objects anymore.
      */
     public function addData($key, $value)
     {
@@ -179,7 +174,7 @@
 
         $this->data[$key] = $value;
     }
-    
+
     /**
      * Checks if some data key exists.
      *
@@ -195,8 +190,8 @@
      * Allows you to replace existing data on the current object/root element.
      *
      * @param string $key
-     * @param scalar|array|null $value This value must either be a regular scalar, or an array.
-     *                                 It must not contain any objects anymore.
+     * @param integer|float|boolean|string|array|null $value This value must either be a regular scalar, or an array.
+     *                                                       It must not contain any objects anymore.
      */
     public function replaceData($key, $value)
     {
