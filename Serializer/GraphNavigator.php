<?php

/*
 * Copyright 2011 Johannes M. Schmitt <schmittjoh@gmail.com>
 *
 * Licensed under the Apache License, Version 2.0 (the "License");
 * you may not use this file except in compliance with the License.
 * You may obtain a copy of the License at
 *
 * http://www.apache.org/licenses/LICENSE-2.0
 *
 * Unless required by applicable law or agreed to in writing, software
 * distributed under the License is distributed on an "AS IS" BASIS,
 * WITHOUT WARRANTIES OR CONDITIONS OF ANY KIND, either express or implied.
 * See the License for the specific language governing permissions and
 * limitations under the License.
 */

namespace JMS\SerializerBundle\Serializer;

use JMS\SerializerBundle\Serializer\EventDispatcher\PreSerializeEvent;
use JMS\SerializerBundle\Serializer\Construction\ObjectConstructorInterface;
use JMS\SerializerBundle\Serializer\Handler\HandlerRegistryInterface;
use JMS\SerializerBundle\Serializer\EventDispatcher\Event;
use JMS\SerializerBundle\Serializer\EventDispatcher\EventDispatcherInterface;
use JMS\SerializerBundle\Metadata\ClassMetadata;
use Metadata\MetadataFactoryInterface;
use JMS\SerializerBundle\Exception\InvalidArgumentException;
use JMS\SerializerBundle\Serializer\Exclusion\ExclusionStrategyInterface;

/**
 * Handles traversal along the object graph.
 *
 * This class handles traversal along the graph, and calls different methods
 * on visitors, or custom handlers to process its nodes.
 *
 * @author Johannes M. Schmitt <schmittjoh@gmail.com>
 */
final class GraphNavigator
{
    const DIRECTION_SERIALIZATION = 1;
    const DIRECTION_DESERIALIZATION = 2;

    private $direction;
    private $dispatcher;
    private $metadataFactory;
    private $format;
    private $handlerRegistry;
    private $objectConstructor;
    private $exclusionStrategy;
    private $customHandlers = array();
    private $visiting;

    /**
     * Parses a direction string to one of the direction constants.
     *
     * @param string $dirStr
     *
     * @return integer
     */
    public static function parseDirection($dirStr)
    {
        switch (strtolower($dirStr)) {
            case 'serialization':
                return self::DIRECTION_SERIALIZATION;

            case 'deserialization':
                return self::DIRECTION_DESERIALIZATION;

            default:
                throw new \InvalidArgumentException(sprintf('The direction "%s" does not exist.', $dirStr));
        }
    }

    public function __construct($direction, MetadataFactoryInterface $metadataFactory, $format, HandlerRegistryInterface $handlerRegistry, ObjectConstructorInterface $objectConstructor, ExclusionStrategyInterface $exclusionStrategy = null, EventDispatcherInterface $dispatcher = null)
    {
        $this->direction = $direction;
        $this->dispatcher = $dispatcher;
        $this->metadataFactory = $metadataFactory;
        $this->format = $format;
        $this->handlerRegistry = $handlerRegistry;
        $this->objectConstructor = $objectConstructor;
        $this->exclusionStrategy = $exclusionStrategy;
        $this->visiting = new \SplObjectStorage();
    }

    /**
     * Called for each node of the graph that is being traversed.
     *
     * @param mixed $data the data depends on the direction, and type of visitor
     * @param array|null $type array has the format ["name" => string, "params" => array]
     * @param VisitorInterface $visitor
     *
     * @return mixed the return value depends on the direction, and type of visitor
     */
    public function accept($data, array $type = null, VisitorInterface $visitor)
    {
        // If the type was not given, we infer the most specific type from the
        // input data in serialization mode.
        if (null === $type) {
<<<<<<< HEAD
=======
            if (self::DIRECTION_DESERIALIZATION === $this->direction) {
                $msg = 'The type must be given for all properties when deserializing.';
                if (null !== $path = $this->getCurrentPath()) {
                    $msg .= ' Path: '.$path;
                }

                throw new \RuntimeException($msg);
            }

            if (null === $data) {
                return null;
            }
>>>>>>> 6f020a70

            $typeName = gettype($data);
            if ('object' === $typeName) {
                $typeName = get_class($data);
            }

            $type = array('name' => $typeName, 'params' => array());
        }

        switch ($type['name']) {
            case 'NULL':
                return $visitor->visitNull($data, $type);

            case 'string':
                return $visitor->visitString($data, $type);

            case 'integer':
                return $visitor->visitInteger($data, $type);

            case 'boolean':
                return $visitor->visitBoolean($data, $type);

            case 'double':
                return $visitor->visitDouble($data, $type);

            case 'array':
                return $visitor->visitArray($data, $type);

            case 'resource':
                $msg = 'Resources are not supported in serialized data.';
                if (null !== $path = $this->getCurrentPath()) {
                    $msg .= ' Path: '.implode(' -> ', $path);
                }

                throw new \RuntimeException($msg);

            default:
                $isSerializing = self::DIRECTION_SERIALIZATION === $this->direction;

                if ($isSerializing && null !== $data) {
                    if ($this->visiting->contains($data)) {
                        return null;
                    }
                    $this->visiting->attach($data);
                }

                // First, try whether a custom handler exists for the given type. This is done
                // before loading metadata because the type name might not be a class, but
                // could also simply be an artifical type.
                if (null !== $handler = $this->handlerRegistry->getHandler($this->direction, $type['name'], $this->format)) {
                    $rs = call_user_func($handler, $visitor, $data, $type);

                    if ($isSerializing) {
                        $this->visiting->detach($data);
                    }

                    return $rs;
                }

                // Trigger pre-serialization callbacks, and listeners if they exist.
                if ($isSerializing) {
                    if (null !== $this->dispatcher && $this->dispatcher->hasListeners('serializer.pre_serialize', $type['name'], $this->format)) {
                        $this->dispatcher->dispatch('serializer.pre_serialize', $type['name'], $this->format, $event = new PreSerializeEvent($visitor, $data, $type));
                        $type = $event->getType();
                    }
                }

                // Load metadata, and check whether this class should be excluded.
                $metadata = $this->metadataFactory->getMetadataForClass($type['name']);
                if (null !== $this->exclusionStrategy && $this->exclusionStrategy->shouldSkipClass($metadata, $isSerializing ? $data : null)) {
                    if ($isSerializing) {
                        $this->visiting->detach($data);
                    }

                    return null;
                }

                if ($isSerializing) {
                    foreach ($metadata->preSerializeMethods as $method) {
                        $method->invoke($data);
                    }
                }

                $object = $data;
                if ( ! $isSerializing) {
                    $object = $this->objectConstructor->construct($visitor, $metadata, $data, $type);
                }

                if (isset($metadata->handlerCallbacks[$this->direction][$this->format])) {
                    $rs = $object->{$metadata->handlerCallbacks[$this->direction][$this->format]}($visitor, $isSerializing ? null : $data);
                    $this->afterVisitingObject($visitor, $metadata, $object, $type);

                    return $isSerializing ? $rs : $object;
                }

                $visitor->startVisitingObject($metadata, $object, $type);
                foreach ($metadata->propertyMetadata as $propertyMetadata) {
                    if (null !== $this->exclusionStrategy && $this->exclusionStrategy->shouldSkipProperty($propertyMetadata, $isSerializing ? $data : null)) {
                        continue;
                    }

                    if ( ! $isSerializing && $propertyMetadata->readOnly) {
                        continue;
                    }

                    $visitor->visitProperty($propertyMetadata, $data);
                }

                if ($isSerializing) {
                    $this->afterVisitingObject($visitor, $metadata, $data, $type);

                    return $visitor->endVisitingObject($metadata, $data, $type);
                }

                $rs = $visitor->endVisitingObject($metadata, $data, $type);
                $this->afterVisitingObject($visitor, $metadata, $rs, $type);

                return $rs;
        }
    }

    /**
     * Detaches an object from the visiting map.
     *
     * Use this method if you like to re-visit an object which is already
     * being visited. Be aware that you might cause an endless loop if you
     * use this inappropriately.
     *
     * @param object $object
     */
    public function detachObject($object)
    {
        if (null === $object) {
            throw new InvalidArgumentException('$object cannot be null');
        } else if (!is_object($object)) {
            throw new InvalidArgumentException(sprintf('Expected an object to detach, given "%s".', gettype($object)));
        }

        $this->visiting->detach($object);
    }

    private function getCurrentPath()
    {
        $path = array();
        foreach ($this->visiting as $obj) {
            $path[] = get_class($obj);
        }

        if ( ! $path) {
            return null;
        }

        return implode(' -> ', $path);
    }

    private function afterVisitingObject(VisitorInterface $visitor, ClassMetadata $metadata, $object, array $type)
    {
        if (self::DIRECTION_SERIALIZATION === $this->direction) {
            $this->visiting->detach($object);

            foreach ($metadata->postSerializeMethods as $method) {
                $method->invoke($object);
            }

            if (null !== $this->dispatcher && $this->dispatcher->hasListeners('serializer.post_serialize', $metadata->name, $this->format)) {
                $this->dispatcher->dispatch('serializer.post_serialize', $metadata->name, $this->format, new Event($visitor, $object, $type));
            }

            return;
        }

        foreach ($metadata->postDeserializeMethods as $method) {
            $method->invoke($object);
        }

        if (null !== $this->dispatcher && $this->dispatcher->hasListeners('serializer.post_deserialize', $metadata->name, $this->format)) {
            $this->dispatcher->dispatch('serializer.post_deserialize', $metadata->name, $this->format, new Event($visitor, $object, $type));
        }
    }
}<|MERGE_RESOLUTION|>--- conflicted
+++ resolved
@@ -98,8 +98,6 @@
         // If the type was not given, we infer the most specific type from the
         // input data in serialization mode.
         if (null === $type) {
-<<<<<<< HEAD
-=======
             if (self::DIRECTION_DESERIALIZATION === $this->direction) {
                 $msg = 'The type must be given for all properties when deserializing.';
                 if (null !== $path = $this->getCurrentPath()) {
@@ -108,11 +106,6 @@
 
                 throw new \RuntimeException($msg);
             }
-
-            if (null === $data) {
-                return null;
-            }
->>>>>>> 6f020a70
 
             $typeName = gettype($data);
             if ('object' === $typeName) {
