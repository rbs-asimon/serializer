<?php

/*
 * Copyright 2016 Johannes M. Schmitt <schmittjoh@gmail.com>
 *
 * Licensed under the Apache License, Version 2.0 (the "License");
 * you may not use this file except in compliance with the License.
 * You may obtain a copy of the License at
 *
 *     http://www.apache.org/licenses/LICENSE-2.0
 *
 * Unless required by applicable law or agreed to in writing, software
 * distributed under the License is distributed on an "AS IS" BASIS,
 * WITHOUT WARRANTIES OR CONDITIONS OF ANY KIND, either express or implied.
 * See the License for the specific language governing permissions and
 * limitations under the License.
 */

namespace JMS\Serializer\Tests\Serializer;

use JMS\Serializer\Construction\UnserializeObjectConstructor;
use JMS\Serializer\Handler\DateHandler;
use JMS\Serializer\Handler\HandlerRegistry;
use JMS\Serializer\Naming\CamelCaseNamingStrategy;
use JMS\Serializer\Naming\SerializedNameAnnotationStrategy;
use JMS\Serializer\SerializationContext;
use JMS\Serializer\Serializer;
use JMS\Serializer\Tests\Fixtures\Discriminator\ObjectWithXmlAttributeDiscriminatorParent;
use JMS\Serializer\Tests\Fixtures\Discriminator\ObjectWithXmlNotCDataDiscriminatorChild;
use JMS\Serializer\Tests\Fixtures\Discriminator\ObjectWithXmlNotCDataDiscriminatorParent;
use JMS\Serializer\Tests\Fixtures\InvalidUsageOfXmlValue;
use JMS\Serializer\Exception\InvalidArgumentException;
use JMS\Serializer\Tests\Fixtures\PersonCollection;
use JMS\Serializer\Tests\Fixtures\PersonLocation;
use JMS\Serializer\Tests\Fixtures\Person;
use JMS\Serializer\Tests\Fixtures\ObjectWithVirtualXmlProperties;
use JMS\Serializer\Tests\Fixtures\ObjectWithXmlKeyValuePairs;
use JMS\Serializer\Tests\Fixtures\ObjectWithXmlNamespaces;
use JMS\Serializer\Tests\Fixtures\ObjectWithXmlRootNamespace;
use JMS\Serializer\Tests\Fixtures\Input;
use JMS\Serializer\Tests\Fixtures\SimpleClassObject;
use JMS\Serializer\Tests\Fixtures\SimpleSubClassObject;
use JMS\Serializer\Tests\Fixtures\ObjectWithNamespacesAndList;
use JMS\Serializer\XmlSerializationVisitor;
use PhpCollection\Map;
use JMS\Serializer\Tests\Fixtures\Discriminator\ObjectWithXmlAttributeDiscriminatorChild;

class XmlSerializationTest extends BaseSerializationTest
{
    /**
     * @expectedException JMS\Serializer\Exception\RuntimeException
     */
    public function testInvalidUsageOfXmlValue()
    {
        $obj = new InvalidUsageOfXmlValue();
        $this->serialize($obj);
    }


    /**
     * @dataProvider getXMLBooleans
     */
    public function testXMLBooleans($xmlBoolean, $boolean)
    {
        if ($this->hasDeserializer()) {
            $this->assertSame($boolean, $this->deserialize('<result>'.$xmlBoolean.'</result>', 'boolean'));
        }
    }

    public function getXMLBooleans()
    {
        return array(array('true', true), array('false', false), array('1', true), array('0', false));
    }

    public function testAccessorSetterDeserialization()
    {
        /** @var \JMS\Serializer\Tests\Fixtures\AccessorSetter $object */
        $object = $this->deserialize('<?xml version="1.0"?>
            <AccessorSetter>
                <element attribute="attribute">element</element>
                <collection>
                    <entry>collectionEntry</entry>
                </collection>
            </AccessorSetter>',
            'JMS\Serializer\Tests\Fixtures\AccessorSetter'
        );

        $this->assertInstanceOf('stdClass', $object->getElement());
        $this->assertInstanceOf('JMS\Serializer\Tests\Fixtures\AccessorSetterElement', $object->getElement()->element);
        $this->assertEquals('attribute-different', $object->getElement()->element->getAttribute());
        $this->assertEquals('element-different', $object->getElement()->element->getElement());
        $this->assertEquals(['collectionEntry' => 'collectionEntry'], $object->getCollection());
    }
 
    public function testPropertyIsObjectWithAttributeAndValue()
    {
        $personCollection = new PersonLocation;
        $person = new Person;
        $person->name = 'Matthias Noback';
        $person->age = 28;
        $personCollection->person = $person;
        $personCollection->location = 'The Netherlands';

        $this->assertEquals($this->getContent('person_location'), $this->serialize($personCollection));
    }

    public function testPropertyIsCollectionOfObjectsWithAttributeAndValue()
    {
        $personCollection = new PersonCollection;
        $person = new Person;
        $person->name = 'Matthias Noback';
        $person->age = 28;
        $personCollection->persons->add($person);
        $personCollection->location = 'The Netherlands';

        $this->assertEquals($this->getContent('person_collection'), $this->serialize($personCollection));
    }

    /**
     * @expectedException JMS\Serializer\Exception\InvalidArgumentException
     * @expectedExceptionMessage The document type "<!DOCTYPE author [<!ENTITY foo SYSTEM "php://filter/read=convert.base64-encode/resource=XmlSerializationTest.php">]>" is not allowed. If it is safe, you may add it to the whitelist configuration.
     */
    public function testExternalEntitiesAreDisabledByDefault()
    {
        $this->deserialize('<?xml version="1.0"?>
            <!DOCTYPE author [
                <!ENTITY foo SYSTEM "php://filter/read=convert.base64-encode/resource='.basename(__FILE__).'">
            ]>
            <result>
                &foo;
            </result>', 'stdClass');
    }

    /**
     * @expectedException JMS\Serializer\Exception\InvalidArgumentException
     * @expectedExceptionMessage The document type "<!DOCTYPE foo>" is not allowed. If it is safe, you may add it to the whitelist configuration.
     */
    public function testDocumentTypesAreNotAllowed()
    {
        $this->deserialize('<?xml version="1.0"?><!DOCTYPE foo><foo></foo>', 'stdClass');
    }

    public function testWhitelistedDocumentTypesAreAllowed()
    {
        $this->deserializationVisitors->get('xml')->get()->setDoctypeWhitelist(array(
            '<!DOCTYPE authorized SYSTEM "http://authorized_url.dtd">',
            '<!DOCTYPE author [<!ENTITY foo SYSTEM "php://filter/read=convert.base64-encode/resource='.basename(__FILE__).'">]>'));

        $this->serializer->deserialize('<?xml version="1.0"?>
            <!DOCTYPE authorized SYSTEM "http://authorized_url.dtd">
            <foo></foo>', 'stdClass', 'xml');

        $this->serializer->deserialize('<?xml version="1.0"?>
            <!DOCTYPE author [
                <!ENTITY foo SYSTEM "php://filter/read=convert.base64-encode/resource='.basename(__FILE__).'">
            ]>
            <foo></foo>', 'stdClass', 'xml');
    }

    public function testVirtualAttributes()
    {
        $this->assertEquals(
            $this->getContent('virtual_attributes'),
            $this->serialize(new ObjectWithVirtualXmlProperties(), SerializationContext::create()->setGroups(array('attributes')))
        );
    }

    public function testVirtualValues()
    {
        $this->assertEquals(
            $this->getContent('virtual_values'),
            $this->serialize(new ObjectWithVirtualXmlProperties(), SerializationContext::create()->setGroups(array('values')))
        );
    }

    public function testVirtualXmlList()
    {
        $this->assertEquals(
            $this->getContent('virtual_properties_list'),
            $this->serialize(new ObjectWithVirtualXmlProperties(), SerializationContext::create()->setGroups(array('list')))
        );
    }

    public function testVirtualXmlMap()
    {
        $this->assertEquals(
            $this->getContent('virtual_properties_map'),
            $this->serialize(new ObjectWithVirtualXmlProperties(), SerializationContext::create()->setGroups(array('map')))
        );
    }

    public function testUnserializeMissingArray()
    {
        $xml = '<result></result>';
        $object = $this->serializer->deserialize($xml, 'JMS\Serializer\Tests\Fixtures\ObjectWithAbsentXmlListNode', 'xml');
        $this->assertEquals($object->absentAndNs, array());

        $xml = '<result xmlns:x="http://www.example.com">
                    <absent_and_ns>
                        <x:entry>foo</x:entry>
                    </absent_and_ns>
                  </result>';
        $object = $this->serializer->deserialize($xml, 'JMS\Serializer\Tests\Fixtures\ObjectWithAbsentXmlListNode', 'xml');
        $this->assertEquals($object->absentAndNs, array("foo"));
    }

    public function testObjectWithNamespacesAndList()
    {
        $object = new ObjectWithNamespacesAndList();
        $object->name = 'name';
        $object->nameAlternativeB = 'nameB';

        $object->phones = array('111', '222');
        $object->addresses = array('A'=>'Street 1', 'B'=>'Street 2');

        $object->phonesAlternativeB = array('555', '666');
        $object->addressesAlternativeB = array('A'=>'Street 5', 'B'=>'Street 6');

        $object->phonesAlternativeC = array('777', '888');
        $object->addressesAlternativeC = array('A'=>'Street 7', 'B'=>'Street 8');

        $object->phonesAlternativeD = array('999', 'AAA');
        $object->addressesAlternativeD = array('A'=>'Street 9', 'B'=>'Street A');

        $this->assertEquals(
            $this->getContent('object_with_namespaces_and_list'),
            $this->serialize($object, SerializationContext::create())
        );
        $this->assertEquals(
            $object,
            $this->deserialize($this->getContent('object_with_namespaces_and_list'), get_class($object))
        );
    }

    public function testArrayKeyValues()
    {
        $this->assertEquals($this->getContent('array_key_values'), $this->serializer->serialize(new ObjectWithXmlKeyValuePairs(), 'xml'));
    }

    /**
     * @dataProvider getDateTime
     * @group datetime
     */
    public function testDateTimeNoCData($key, $value, $type)
    {
        $handlerRegistry = new HandlerRegistry();
        $handlerRegistry->registerSubscribingHandler(new DateHandler(\DateTime::ISO8601, 'UTC', false));
        $objectConstructor = new UnserializeObjectConstructor();

        $serializer = new Serializer($this->factory, $handlerRegistry, $objectConstructor, $this->serializationVisitors, $this->deserializationVisitors);

        $this->assertEquals($this->getContent($key . '_no_cdata'), $serializer->serialize($value, $this->getFormat()));
    }

    /**
     * @dataProvider getDateTimeImmutable
     * @group datetime
     */
    public function testDateTimeImmutableNoCData($key, $value, $type)
    {
        $handlerRegistry = new HandlerRegistry();
        $handlerRegistry->registerSubscribingHandler(new DateHandler(\DateTime::ISO8601, 'UTC', false));
        $objectConstructor = new UnserializeObjectConstructor();

        $serializer = new Serializer($this->factory, $handlerRegistry, $objectConstructor, $this->serializationVisitors, $this->deserializationVisitors);

        $this->assertEquals($this->getContent($key . '_no_cdata'), $serializer->serialize($value, $this->getFormat()));
    }

    /**
     * @expectedException JMS\Serializer\Exception\RuntimeException
     * @expectedExceptionMessage Unsupported value type for XML attribute map. Expected array but got object
     */
    public function testXmlAttributeMapWithoutArray()
    {
        $attributes = new \ArrayObject(array(
            'type' => 'text',
        ));

        $this->serializer->serialize(new Input($attributes), $this->getFormat());
    }

    public function testObjectWithOnlyNamespacesAndList()
    {
        $object = new ObjectWithNamespacesAndList();

        $object->phones = array();
        $object->addresses = array();

        $object->phonesAlternativeB = array();
        $object->addressesAlternativeB = array();

        $object->phonesAlternativeC = array('777', '888');
        $object->addressesAlternativeC = array('A'=>'Street 7', 'B'=>'Street 8');

        $object->phonesAlternativeD = array();
        $object->addressesAlternativeD = array();

        $this->assertEquals(
            $this->getContent('object_with_only_namespaces_and_list'),
            $this->serialize($object, SerializationContext::create())
        );

        $deserialized = $this->deserialize($this->getContent('object_with_only_namespaces_and_list'), get_class($object));
        $this->assertEquals($object, $deserialized);
    }

    public function testDeserializingNull()
    {
        $this->markTestSkipped('Not supported in XML.');
    }

    public function testObjectWithXmlNamespaces()
    {
        $object = new ObjectWithXmlNamespaces('This is a nice title.', 'Foo Bar', new \DateTime('2011-07-30 00:00', new \DateTimeZone('UTC')), 'en');

        $serialized = $this->serialize($object);
        $this->assertEquals($this->getContent('object_with_xml_namespaces'), $this->serialize($object));

        $xml = simplexml_load_string($this->serialize($object));
        $xml->registerXPathNamespace('ns1', "http://purl.org/dc/elements/1.1/");
        $xml->registerXPathNamespace('ns2', "http://schemas.google.com/g/2005");
        $xml->registerXPathNamespace('ns3', "http://www.w3.org/2005/Atom");

        $this->assertEquals('2011-07-30T00:00:00+0000', $this->xpathFirstToString($xml, './@created_at'));
        $this->assertEquals('1edf9bf60a32d89afbb85b2be849e3ceed5f5b10', $this->xpathFirstToString($xml, './@ns2:etag'));
        $this->assertEquals('en', $this->xpathFirstToString($xml, './@ns1:language'));
        $this->assertEquals('This is a nice title.', $this->xpathFirstToString($xml, './ns1:title'));
        $this->assertEquals('Foo Bar', $this->xpathFirstToString($xml, './ns3:author'));

        $deserialized = $this->deserialize($this->getContent('object_with_xml_namespacesalias'), get_class($object));
        $this->assertEquals('2011-07-30T00:00:00+0000', $this->getField($deserialized, 'createdAt')->format(\DateTime::ISO8601));
        $this->assertAttributeEquals('This is a nice title.', 'title', $deserialized);
        $this->assertAttributeSame('1edf9bf60a32d89afbb85b2be849e3ceed5f5b10', 'etag', $deserialized);
        $this->assertAttributeSame('en', 'language', $deserialized);
        $this->assertAttributeEquals('Foo Bar', 'author', $deserialized);

    }

    public function testObjectWithXmlRootNamespace()
    {
        $object = new ObjectWithXmlRootNamespace('This is a nice title.', 'Foo Bar', new \DateTime('2011-07-30 00:00', new \DateTimeZone('UTC')), 'en');
        $this->assertEquals($this->getContent('object_with_xml_root_namespace'), $this->serialize($object));
    }

    public function testXmlNamespacesInheritance()
    {
        $object = new SimpleClassObject();
        $object->foo = 'foo';
        $object->bar = 'bar';
        $object->moo = 'moo';

        $this->assertEquals($this->getContent('simple_class_object'), $this->serialize($object));

        $childObject = new SimpleSubClassObject();
        $childObject->foo = 'foo';
        $childObject->bar = 'bar';
        $childObject->moo = 'moo';
        $childObject->baz = 'baz';
        $childObject->qux = 'qux';

        $this->assertEquals($this->getContent('simple_subclass_object'), $this->serialize($childObject));
    }

    public function testWithoutFormatedOutputByXmlSerializationVisitor()
    {
        $namingStrategy = new SerializedNameAnnotationStrategy(new CamelCaseNamingStrategy());
        $xmlVisitor = new XmlSerializationVisitor($namingStrategy);
        $xmlVisitor->setFormatOutput(false);

        $visitors = new Map(array(
            'xml'  => new XmlSerializationVisitor($namingStrategy),
        ));

        $serializer = new Serializer(
            $this->factory,
            $this->handlerRegistry,
            new UnserializeObjectConstructor(),
            $visitors,
            $this->deserializationVisitors,
            $this->dispatcher
        );

        $object = new SimpleClassObject;
        $object->foo = 'foo';
        $object->bar = 'bar';
        $object->moo = 'moo';

        $stringXml = $serializer->serialize($object, $this->getFormat());
        $this->assertXmlStringEqualsXmlString($this->getContent('simple_class_object_minified'), $stringXml);
    }

<<<<<<< HEAD
    public function testDiscriminatorAsXmlAttribute()
    {
        $xml = $this->serialize(new ObjectWithXmlAttributeDiscriminatorChild());
        $this->assertEquals($this->getContent('xml_discriminator_attribute'), $xml);
        $this->assertInstanceOf(
            ObjectWithXmlAttributeDiscriminatorChild::class,
            $this->deserialize(
                $xml,
                ObjectWithXmlAttributeDiscriminatorParent::class
            )
        );
    }

    public function testDiscriminatorAsNotCData()
    {
        $xml = $this->serialize(new ObjectWithXmlNotCDataDiscriminatorChild());
        $this->assertEquals($this->getContent('xml_discriminator_not_cdata'), $xml);
        $this->assertInstanceOf(
            ObjectWithXmlNotCDataDiscriminatorChild::class,
            $this->deserialize(
                $xml,
                ObjectWithXmlNotCDataDiscriminatorParent::class
            )
        );
=======
    /**
     * @expectedException \JMS\Serializer\Exception\XmlErrorException
     */
    public function testDeserializeEmptyString()
    {
        $this->deserialize('', 'stdClass');
>>>>>>> da778bf6
    }

    private function xpathFirstToString(\SimpleXMLElement $xml, $xpath)
    {
        $nodes = $xml->xpath($xpath);
        return (string) reset($nodes);
    }

    /**
     * @param string $key
     */
    protected function getContent($key)
    {
        if (!file_exists($file = __DIR__.'/xml/'.$key.'.xml')) {
            throw new InvalidArgumentException(sprintf('The key "%s" is not supported.', $key));
        }

        return file_get_contents($file);
    }

    protected function getFormat()
    {
        return 'xml';
    }
}<|MERGE_RESOLUTION|>--- conflicted
+++ resolved
@@ -390,7 +390,6 @@
         $this->assertXmlStringEqualsXmlString($this->getContent('simple_class_object_minified'), $stringXml);
     }
 
-<<<<<<< HEAD
     public function testDiscriminatorAsXmlAttribute()
     {
         $xml = $this->serialize(new ObjectWithXmlAttributeDiscriminatorChild());
@@ -415,14 +414,14 @@
                 ObjectWithXmlNotCDataDiscriminatorParent::class
             )
         );
-=======
+    }
+
     /**
      * @expectedException \JMS\Serializer\Exception\XmlErrorException
      */
     public function testDeserializeEmptyString()
     {
         $this->deserialize('', 'stdClass');
->>>>>>> da778bf6
     }
 
     private function xpathFirstToString(\SimpleXMLElement $xml, $xpath)
