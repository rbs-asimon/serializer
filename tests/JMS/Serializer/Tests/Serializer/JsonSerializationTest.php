<?php

/*
 * Copyright 2013 Johannes M. Schmitt <schmittjoh@gmail.com>
 *
 * Licensed under the Apache License, Version 2.0 (the "License");
 * you may not use this file except in compliance with the License.
 * You may obtain a copy of the License at
 *
 *     http://www.apache.org/licenses/LICENSE-2.0
 *
 * Unless required by applicable law or agreed to in writing, software
 * distributed under the License is distributed on an "AS IS" BASIS,
 * WITHOUT WARRANTIES OR CONDITIONS OF ANY KIND, either express or implied.
 * See the License for the specific language governing permissions and
 * limitations under the License.
 */

namespace JMS\Serializer\Tests\Serializer;

use JMS\Serializer\Context;
use JMS\Serializer\Exception\RuntimeException;
use JMS\Serializer\EventDispatcher\Event;
use JMS\Serializer\EventDispatcher\EventSubscriberInterface;
use JMS\Serializer\GraphNavigator;
use JMS\Serializer\VisitorInterface;
use JMS\Serializer\Tests\Fixtures\Author;
use JMS\Serializer\Tests\Fixtures\AuthorList;

class JsonSerializationTest extends BaseSerializationTest
{
    protected function getContent($key)
    {
        static $outputs = array();

        if (!$outputs) {
            $outputs['readonly'] = '{"id":123,"full_name":"Ruud Kamphuis"}';
            $outputs['string'] = '"foo"';
            $outputs['boolean_true'] = 'true';
            $outputs['boolean_false'] = 'false';
            $outputs['integer'] = '1';
            $outputs['float'] = '4.533';
            $outputs['float_trailing_zero'] = '1';
            $outputs['simple_object'] = '{"foo":"foo","moo":"bar","camel_case":"boo"}';
            $outputs['circular_reference'] = '{"collection":[{"name":"child1"},{"name":"child2"}],"another_collection":[{"name":"child1"},{"name":"child2"}]}';
            $outputs['array_strings'] = '["foo","bar"]';
            $outputs['array_booleans'] = '[true,false]';
            $outputs['array_integers'] = '[1,3,4]';
            $outputs['array_empty'] = '{"array":[]}';
            $outputs['array_floats'] = '[1.34,3,6.42]';
            $outputs['array_objects'] = '[{"foo":"foo","moo":"bar","camel_case":"boo"},{"foo":"baz","moo":"boo","camel_case":"boo"}]';
            $outputs['array_list_and_map_difference'] = '{"list":[1,2,3],"map":{"0":1,"2":2,"3":3}}';
            $outputs['array_mixed'] = '["foo",1,true,{"foo":"foo","moo":"bar","camel_case":"boo"},[1,3,true]]';
            $outputs['array_datetimes_object'] = '{"array_with_default_date_time":["2047-01-01T12:47:47+0000","2013-12-05T00:00:00+0000"],"array_with_formatted_date_time":["01.01.2047 12:47:47","05.12.2013 00:00:00"]}';
            $outputs['array_named_datetimes_object'] = '{"named_array_with_formatted_date":{"testdate1":"01.01.2047 12:47:47","testdate2":"05.12.2013 00:00:00"}}';
            $outputs['blog_post'] = '{"id":"what_a_nice_id","title":"This is a nice title.","created_at":"2011-07-30T00:00:00+0000","is_published":false,"etag":"1edf9bf60a32d89afbb85b2be849e3ceed5f5b10","comments":[{"author":{"full_name":"Foo Bar"},"text":"foo"}],"comments2":[{"author":{"full_name":"Foo Bar"},"text":"foo"}],"metadata":{"foo":"bar"},"author":{"full_name":"Foo Bar"},"publisher":{"pub_name":"Bar Foo"},"tag":[{"name":"tag1"},{"name":"tag2"}]}';
            $outputs['blog_post_unauthored'] = '{"id":"what_a_nice_id","title":"This is a nice title.","created_at":"2011-07-30T00:00:00+0000","is_published":false,"etag":"1edf9bf60a32d89afbb85b2be849e3ceed5f5b10","comments":[],"comments2":[],"metadata":{"foo":"bar"},"author":null,"publisher":null,"tag":null}';
            $outputs['price'] = '{"price":3}';
            $outputs['currency_aware_price'] = '{"currency":"EUR","amount":2.34}';
            $outputs['order'] = '{"cost":{"price":12.34}}';
            $outputs['order_with_currency_aware_price'] = '{"cost":{"currency":"EUR","amount":1.23}}';
            $outputs['log'] = '{"author_list":[{"full_name":"Johannes Schmitt"},{"full_name":"John Doe"}],"comments":[{"author":{"full_name":"Foo Bar"},"text":"foo"},{"author":{"full_name":"Foo Bar"},"text":"bar"},{"author":{"full_name":"Foo Bar"},"text":"baz"}]}';
            $outputs['lifecycle_callbacks'] = '{"name":"Foo Bar"}';
            $outputs['form_errors'] = '["This is the form error","Another error"]';
            $outputs['nested_form_errors'] = '{"errors":["This is the form error"],"children":{"bar":{"errors":["Error of the child form"]}}}';
            $outputs['constraint_violation'] = '{"property_path":"foo","message":"Message of violation"}';
            $outputs['constraint_violation_list'] = '[{"property_path":"foo","message":"Message of violation"},{"property_path":"bar","message":"Message of another violation"}]';
            $outputs['article'] = '{"custom":"serialized"}';
            $outputs['orm_proxy'] = '{"foo":"foo","moo":"bar","camel_case":"proxy-boo"}';
            $outputs['custom_accessor'] = '{"comments":{"Foo":{"comments":[{"author":{"full_name":"Foo"},"text":"foo"},{"author":{"full_name":"Foo"},"text":"bar"}],"count":2}}}';
            $outputs['mixed_access_types'] = '{"id":1,"name":"Johannes","read_only_property":42}';
            $outputs['accessor_order_child'] = '{"c":"c","d":"d","a":"a","b":"b"}';
            $outputs['accessor_order_parent'] = '{"a":"a","b":"b"}';
            $outputs['accessor_order_methods'] = '{"foo":"c","b":"b","a":"a"}';
            $outputs['inline'] = '{"c":"c","a":"a","b":"b","d":"d"}';
            $outputs['inline_child_empty'] = '{"c":"c","d":"d"}';
            $outputs['groups_all'] = '{"foo":"foo","foobar":"foobar","bar":"bar","none":"none"}';
            $outputs['groups_foo'] = '{"foo":"foo","foobar":"foobar"}';
            $outputs['groups_foobar'] = '{"foo":"foo","foobar":"foobar","bar":"bar"}';
            $outputs['groups_default'] = '{"bar":"bar","none":"none"}';
            $outputs['virtual_properties'] = '{"exist_field":"value","virtual_value":"value","test":"other-name","typed_virtual_property":1}';
            $outputs['virtual_properties_low'] = '{"low":1}';
            $outputs['virtual_properties_high'] = '{"high":8}';
            $outputs['virtual_properties_all'] = '{"low":1,"high":8}';
            $outputs['nullable'] = '{"foo":"bar","baz":null}';
            $outputs['null'] = 'null';
            $outputs['simple_object_nullable'] = '{"foo":"foo","moo":"bar","camel_case":"boo","null_property":null}';
            $outputs['input'] = '{"attributes":{"type":"text","name":"firstname","value":"Adrien"}}';
            $outputs['hash_empty'] = '{"hash":{}}';
            $outputs['object_when_null'] = '{"text":"foo"}';
            $outputs['object_when_null_and_serialized'] = '{"author":null,"text":"foo"}';
            $outputs['date_time'] = '"2011-08-30T00:00:00+0000"';
            $outputs['timestamp'] = '{"timestamp":1455148800}';
            $outputs['timestamp_prev'] = '{"timestamp":"1455148800"}';
            $outputs['date_interval'] = '"PT45M"';
            $outputs['car'] = '{"km":5,"type":"car"}';
            $outputs['car_without_type'] = '{"km":5}';
            $outputs['garage'] = '{"vehicles":[{"km":3,"type":"car"},{"km":1,"type":"moped"}]}';
            $outputs['tree'] = '{"tree":{"children":[{"children":[{"children":[],"foo":"bar"}],"foo":"bar"}],"foo":"bar"}}';
<<<<<<< HEAD
            $outputs['nullable_arrays'] = '{"empty_inline":[],"not_empty_inline":["not_empty_inline"],"empty_not_inline":[],"not_empty_not_inline":["not_empty_not_inline"],"empty_not_inline_skip":[],"not_empty_not_inline_skip":["not_empty_not_inline_skip"]}';
=======
            $outputs['object_with_object_property_no_array_to_author'] = '{"foo": "bar", "author": "baz"}';
            $outputs['object_with_object_property'] = '{"foo": "bar", "author": {"full_name": "baz"}}';
>>>>>>> 59d3d20f
        }

        if (!isset($outputs[$key])) {
            throw new RuntimeException(sprintf('The key "%s" is not supported.', $key));
        }

        return $outputs[$key];
    }

    public function testAddLinksToOutput()
    {
        $this->dispatcher->addSubscriber(new LinkAddingSubscriber());
        $this->handlerRegistry->registerHandler(GraphNavigator::DIRECTION_SERIALIZATION, 'JMS\Serializer\Tests\Fixtures\AuthorList', 'json',
            function(VisitorInterface $visitor, AuthorList $data, array $type, Context $context) {
                return $visitor->visitArray(iterator_to_array($data), $type, $context);
            }
        );

        $list = new AuthorList();
        $list->add(new Author('foo'));
        $list->add(new Author('bar'));

        $this->assertEquals('[{"full_name":"foo","_links":{"details":"http:\/\/foo.bar\/details\/foo","comments":"http:\/\/foo.bar\/details\/foo\/comments"}},{"full_name":"bar","_links":{"details":"http:\/\/foo.bar\/details\/bar","comments":"http:\/\/foo.bar\/details\/bar\/comments"}}]', $this->serialize($list));
    }


    /**
     * @expectedException RuntimeException
     * @expectedExceptionMessage Invalid data "baz"(string), expected "JMS\Serializer\Tests\Fixtures\Author".
     */
    public function testDeserializingObjectWithObjectPropertyWithNoArrayToObject()
    {
        $content = $this->getContent('object_with_object_property_no_array_to_author');
        $object = $this->deserialize($content, 'JMS\Serializer\Tests\Fixtures\ObjectWithObjectProperty');
        $this->assertEquals('bar', $object->getFoo());
        $this->assertInstanceOf('JMS\Serializer\Tests\Fixtures\Author', $object->getAuthor());
    }

    public function testDeserializingObjectWithObjectProperty()
    {
        $content = $this->getContent('object_with_object_property');
        $object = $this->deserialize($content, 'JMS\Serializer\Tests\Fixtures\ObjectWithObjectProperty');
        $this->assertEquals('bar', $object->getFoo());
        $this->assertInstanceOf('JMS\Serializer\Tests\Fixtures\Author', $object->getAuthor());
        $this->assertEquals('baz', $object->getAuthor()->getName());
    }

    public function getPrimitiveTypes()
    {
        return array(
            array(
                'type' => 'boolean',
                'data' => true,
            ),
            array(
                'type' => 'boolean',
                'data' => 1,
            ),
            array(
                'type' => 'integer',
                'data' => 123,
            ),
            array(
                'type' => 'integer',
                'data' => "123",
            ),
            array(
                'type' => 'string',
                'data' => "hello",
            ),
            array(
                'type' => 'string',
                'data' => 123,
            ),
            array(
                'type' => 'double',
                'data' => 0.1234,
            ),
            array(
                'type' => 'double',
                'data' => "0.1234",
            ),
        );
    }

    /**
     * @dataProvider getPrimitiveTypes
     */
    public function testPrimitiveTypes($primitiveType, $data)
    {
        $visitor = $this->serializationVisitors->get('json')->get();
        $functionToCall = 'visit' . ucfirst($primitiveType);
        $result = $visitor->$functionToCall($data, array(), $this->getMock('JMS\Serializer\Context'));
        if ($primitiveType == 'double') {
            $primitiveType = 'float';
        }
        $this->assertInternalType($primitiveType, $result);
    }

    /**
     * @group empty-object
     */
    public function testSerializeEmptyObject()
    {
        $this->assertEquals('{}', $this->serialize(new Author(null)));
    }

    /**
     * @group encoding
     * @expectedException RuntimeException
     * @expectedExceptionMessage Your data could not be encoded because it contains invalid UTF8 characters.
     */
    public function testSerializeWithNonUtf8EncodingWhenDisplayErrorsOff()
    {
        ini_set('display_errors', 1);
        $this->serialize(array('foo' => 'bar', 'bar' => pack("H*" ,'c32e')));
    }

    /**
     * @group encoding
     * @expectedException RuntimeException
     * @expectedExceptionMessage Your data could not be encoded because it contains invalid UTF8 characters.
     */
    public function testSerializeWithNonUtf8EncodingWhenDisplayErrorsOn()
    {
        ini_set('display_errors', 0);
        $this->serialize(array('foo' => 'bar', 'bar' => pack("H*" ,'c32e')));
    }

    public function testSerializeArrayWithEmptyObject()
    {
        $this->assertEquals('{"0":{}}', $this->serialize(array(new \stdClass())));
    }

    protected function getFormat()
    {
        return 'json';
    }
}

class LinkAddingSubscriber implements EventSubscriberInterface
{
    public function onPostSerialize(Event $event)
    {
        $author = $event->getObject();

        $event->getVisitor()->addData('_links', array(
            'details' => 'http://foo.bar/details/'.$author->getName(),
            'comments' => 'http://foo.bar/details/'.$author->getName().'/comments',
        ));
    }

    public static function getSubscribedEvents()
    {
        return array(
            array('event' => 'serializer.post_serialize', 'method' => 'onPostSerialize', 'format' => 'json', 'class' => 'JMS\Serializer\Tests\Fixtures\Author'),
        );
    }
}<|MERGE_RESOLUTION|>--- conflicted
+++ resolved
@@ -97,12 +97,9 @@
             $outputs['car_without_type'] = '{"km":5}';
             $outputs['garage'] = '{"vehicles":[{"km":3,"type":"car"},{"km":1,"type":"moped"}]}';
             $outputs['tree'] = '{"tree":{"children":[{"children":[{"children":[],"foo":"bar"}],"foo":"bar"}],"foo":"bar"}}';
-<<<<<<< HEAD
             $outputs['nullable_arrays'] = '{"empty_inline":[],"not_empty_inline":["not_empty_inline"],"empty_not_inline":[],"not_empty_not_inline":["not_empty_not_inline"],"empty_not_inline_skip":[],"not_empty_not_inline_skip":["not_empty_not_inline_skip"]}';
-=======
             $outputs['object_with_object_property_no_array_to_author'] = '{"foo": "bar", "author": "baz"}';
             $outputs['object_with_object_property'] = '{"foo": "bar", "author": {"full_name": "baz"}}';
->>>>>>> 59d3d20f
         }
 
         if (!isset($outputs[$key])) {
