<?php

/*
 * Copyright 2013 Johannes M. Schmitt <schmittjoh@gmail.com>
 *
 * Licensed under the Apache License, Version 2.0 (the "License");
 * you may not use this file except in compliance with the License.
 * You may obtain a copy of the License at
 *
 *     http://www.apache.org/licenses/LICENSE-2.0
 *
 * Unless required by applicable law or agreed to in writing, software
 * distributed under the License is distributed on an "AS IS" BASIS,
 * WITHOUT WARRANTIES OR CONDITIONS OF ANY KIND, either express or implied.
 * See the License for the specific language governing permissions and
 * limitations under the License.
 */

namespace JMS\Serializer\Tests\Serializer;

use JMS\Serializer\Context;
use JMS\Serializer\DeserializationContext;
use JMS\Serializer\GraphNavigator;
use JMS\Serializer\Handler\PhpCollectionHandler;
use JMS\Serializer\SerializationContext;
use JMS\Serializer\Tests\Fixtures\DateTimeArraysObject;
use JMS\Serializer\Tests\Fixtures\Discriminator\Car;
use JMS\Serializer\Tests\Fixtures\InlineChildEmpty;
use JMS\Serializer\Tests\Fixtures\NamedDateTimeArraysObject;
use JMS\Serializer\Tests\Fixtures\Tree;
use PhpCollection\Sequence;
use Symfony\Component\Form\FormFactoryBuilder;
use Symfony\Component\Translation\MessageSelector;
use Symfony\Component\Translation\IdentityTranslator;
use JMS\Serializer\EventDispatcher\Subscriber\DoctrineProxySubscriber;
use JMS\Serializer\Handler\HandlerRegistry;
use JMS\Serializer\EventDispatcher\EventDispatcher;
use Doctrine\Common\Annotations\AnnotationReader;
use Doctrine\Common\Collections\ArrayCollection;
use JMS\Serializer\Metadata\Driver\AnnotationDriver;
use JMS\Serializer\Construction\UnserializeObjectConstructor;
use JMS\Serializer\Handler\ArrayCollectionHandler;
use JMS\Serializer\Handler\ConstraintViolationHandler;
use JMS\Serializer\Handler\DateHandler;
use JMS\Serializer\Handler\FormErrorHandler;
use JMS\Serializer\JsonDeserializationVisitor;
use JMS\Serializer\JsonSerializationVisitor;
use JMS\Serializer\Naming\CamelCaseNamingStrategy;
use JMS\Serializer\Naming\SerializedNameAnnotationStrategy;
use JMS\Serializer\Serializer;
use JMS\Serializer\VisitorInterface;
use JMS\Serializer\XmlDeserializationVisitor;
use JMS\Serializer\XmlSerializationVisitor;
use JMS\Serializer\YamlSerializationVisitor;
use JMS\Serializer\Tests\Fixtures\AccessorOrderChild;
use JMS\Serializer\Tests\Fixtures\AccessorOrderParent;
use JMS\Serializer\Tests\Fixtures\AccessorOrderMethod;
use JMS\Serializer\Tests\Fixtures\Author;
use JMS\Serializer\Tests\Fixtures\Publisher;
use JMS\Serializer\Tests\Fixtures\AuthorList;
use JMS\Serializer\Tests\Fixtures\AuthorReadOnly;
use JMS\Serializer\Tests\Fixtures\BlogPost;
use JMS\Serializer\Tests\Fixtures\CircularReferenceParent;
use JMS\Serializer\Tests\Fixtures\Comment;
use JMS\Serializer\Tests\Fixtures\CurrencyAwareOrder;
use JMS\Serializer\Tests\Fixtures\CurrencyAwarePrice;
use JMS\Serializer\Tests\Fixtures\CustomDeserializationObject;
use JMS\Serializer\Tests\Fixtures\GetSetObject;
use JMS\Serializer\Tests\Fixtures\GroupsObject;
use JMS\Serializer\Tests\Fixtures\InvalidGroupsObject;
use JMS\Serializer\Tests\Fixtures\IndexedCommentsBlogPost;
use JMS\Serializer\Tests\Fixtures\InlineParent;
use JMS\Serializer\Tests\Fixtures\InitializedObjectConstructor;
use JMS\Serializer\Tests\Fixtures\InitializedBlogPostConstructor;
use JMS\Serializer\Tests\Fixtures\Log;
use JMS\Serializer\Tests\Fixtures\ObjectWithLifecycleCallbacks;
use JMS\Serializer\Tests\Fixtures\ObjectWithVersionedVirtualProperties;
use JMS\Serializer\Tests\Fixtures\ObjectWithVirtualProperties;
use JMS\Serializer\Tests\Fixtures\Order;
use JMS\Serializer\Tests\Fixtures\Price;
use JMS\Serializer\Tests\Fixtures\SimpleObject;
use JMS\Serializer\Tests\Fixtures\ObjectWithNullProperty;
use JMS\Serializer\Tests\Fixtures\SimpleObjectProxy;
use JMS\Serializer\Tests\Fixtures\Article;
use JMS\Serializer\Tests\Fixtures\Input;
use JMS\Serializer\Tests\Fixtures\ObjectWithEmptyHash;
use Metadata\MetadataFactory;
use Symfony\Component\Form\Form;
use Symfony\Component\Form\FormError;
use Symfony\Component\Validator\ConstraintViolation;
use Symfony\Component\Validator\ConstraintViolationList;
use PhpCollection\Map;
use JMS\Serializer\Exclusion\DepthExclusionStrategy;
use JMS\Serializer\Tests\Fixtures\Node;

abstract class BaseSerializationTest extends \PHPUnit_Framework_TestCase
{
    protected $factory;
    protected $dispatcher;

    /** @var Serializer */
    protected $serializer;
    protected $handlerRegistry;
    protected $serializationVisitors;
    protected $deserializationVisitors;

    public function testSerializeNullArray()
    {
        $arr = array('foo' => 'bar', 'baz' => null, null);

        $this->assertEquals(
            $this->getContent('nullable'),
            $this->serializer->serialize($arr, $this->getFormat(), SerializationContext::create()->setSerializeNull(true))
        );
    }

    public function testSerializeNullObject()
    {
        $obj = new ObjectWithNullProperty('foo', 'bar');

        $this->assertEquals(
            $this->getContent('simple_object_nullable'),
            $this->serializer->serialize($obj, $this->getFormat(), SerializationContext::create()->setSerializeNull(true))
        );
    }

    /**
     * @dataProvider getTypes
     */
    public function testNull($type)
    {
        $this->assertEquals($this->getContent('null'), $this->serialize(null), $type);

        if ($this->hasDeserializer()) {
            $this->assertEquals(null, $this->deserialize($this->getContent('null'), $type));
        }
    }

    public function getTypes()
    {
        return array(
            array('NULL'),
            array('integer'),
            array('double'),
            array('float'),
            array('string'),
            array('DateTime'),
        );
    }

    public function testString()
    {
        $this->assertEquals($this->getContent('string'), $this->serialize('foo'));

        if ($this->hasDeserializer()) {
            $this->assertEquals('foo', $this->deserialize($this->getContent('string'), 'string'));
        }
    }

    /**
     * @dataProvider getBooleans
     */
    public function testBooleans($strBoolean, $boolean)
    {
        $this->assertEquals($this->getContent('boolean_'.$strBoolean), $this->serialize($boolean));

        if ($this->hasDeserializer()) {
            $this->assertSame($boolean, $this->deserialize($this->getContent('boolean_'.$strBoolean), 'boolean'));
        }
    }

    public function getBooleans()
    {
        return array(array('true', true), array('false', false));
    }

    /**
     * @dataProvider getNumerics
     */
    public function testNumerics($key, $value, $type)
    {
        $this->assertEquals($this->getContent($key), $this->serialize($value));

        if ($this->hasDeserializer()) {
            $this->assertEquals($value, $this->deserialize($this->getContent($key), $type));
        }
    }

    public function getNumerics()
    {
        return array(
            array('integer', 1, 'integer'),
            array('float', 4.533, 'double'),
            array('float', 4.533, 'float'),
            array('float_trailing_zero', 1.0, 'double'),
            array('float_trailing_zero', 1.0, 'float'),
        );
    }

    public function testSimpleObject()
    {
        $this->assertEquals($this->getContent('simple_object'), $this->serialize($obj = new SimpleObject('foo', 'bar')));

        if ($this->hasDeserializer()) {
            $this->assertEquals($obj, $this->deserialize($this->getContent('simple_object'), get_class($obj)));
        }
    }

    public function testArrayStrings()
    {
        $data = array('foo', 'bar');
        $this->assertEquals($this->getContent('array_strings'), $this->serialize($data));

        if ($this->hasDeserializer()) {
            $this->assertEquals($data, $this->deserialize($this->getContent('array_strings'), 'array<string>'));
        }
    }

    public function testArrayBooleans()
    {
        $data = array(true, false);
        $this->assertEquals($this->getContent('array_booleans'), $this->serialize($data));

        if ($this->hasDeserializer()) {
            $this->assertEquals($data, $this->deserialize($this->getContent('array_booleans'), 'array<boolean>'));
        }
    }

    public function testArrayIntegers()
    {
        $data = array(1, 3, 4);
        $this->assertEquals($this->getContent('array_integers'), $this->serialize($data));

        if ($this->hasDeserializer()) {
            $this->assertEquals($data, $this->deserialize($this->getContent('array_integers'), 'array<integer>'));
        }
    }

    public function testArrayFloats()
    {
        $data = array(1.34, 3.0, 6.42);
        $this->assertEquals($this->getContent('array_floats'), $this->serialize($data));

        if ($this->hasDeserializer()) {
            $this->assertEquals($data, $this->deserialize($this->getContent('array_floats'), 'array<double>'));
        }
    }

    public function testArrayObjects()
    {
        $data = array(new SimpleObject('foo', 'bar'), new SimpleObject('baz', 'boo'));
        $this->assertEquals($this->getContent('array_objects'), $this->serialize($data));

        if ($this->hasDeserializer()) {
            $this->assertEquals($data, $this->deserialize($this->getContent('array_objects'), 'array<JMS\Serializer\Tests\Fixtures\SimpleObject>'));
        }
    }


    public function testDateTimeArrays()
    {
        $data = array(
            new \DateTime('2047-01-01 12:47:47', new \DateTimeZone('UTC')),
            new \DateTime('2013-12-05 00:00:00', new \DateTimeZone('UTC'))
        );

        $object = new DateTimeArraysObject($data, $data);
        $serializedObject = $this->serialize( $object );

        $this->assertEquals($this->getContent('array_datetimes_object'), $serializedObject);

        if ($this->hasDeserializer()) {
            /** @var DateTimeArraysObject $deserializedObject */
            $deserializedObject = $this->deserialize($this->getContent('array_datetimes_object'), 'Jms\Serializer\Tests\Fixtures\DateTimeArraysObject');

            /** deserialized object has a default timezone set depending on user's timezone settings. That's why we manually set the UTC timezone on the DateTime objects. */
<<<<<<< HEAD
            foreach ($deserializedObject->getArrayWithDefaultDateTime() as $dateTime) {
                $dateTime->setTimezone(new \DateTimeZone('UTC'));
            }

            foreach ($deserializedObject->getArrayWithFormattedDateTime() as $dateTime) {
                $dateTime->setTimezone(new \DateTimeZone('UTC'));
            }
=======
            foreach ($deserializedObject->getArrayWithDefaultDateTime() as $dateTime)
                $dateTime->setTimezone(new \DateTimeZone('UTC'));
            foreach ($deserializedObject->getArrayWithFormattedDateTime() as $dateTime)
                $dateTime->setTimezone(new \DateTimeZone('UTC'));
>>>>>>> f8a4de87

            $this->assertEquals($object, $deserializedObject);
        }
    }

    public function testNamedDateTimeArrays()
    {
        $data = array(
            new \DateTime('2047-01-01 12:47:47', new \DateTimeZone('UTC')),
            new \DateTime('2013-12-05 00:00:00', new \DateTimeZone('UTC'))
        );

        $object = new NamedDateTimeArraysObject(array('testdate1' => $data[0], 'testdate2' => $data[1]));
        $serializedObject = $this->serialize( $object );

        $this->assertEquals($this->getContent('array_named_datetimes_object'), $serializedObject);

        if ($this->hasDeserializer()) {

            // skip XML deserialization
<<<<<<< HEAD
            if ($this->getFormat() === 'xml') {
                return;
            }
=======
            if ($this->getFormat() === 'xml')
                return;
>>>>>>> f8a4de87

            /** @var DateTimeArraysObject $deserializedObject */
            $deserializedObject = $this->deserialize($this->getContent('array_named_datetimes_object'), 'Jms\Serializer\Tests\Fixtures\NamedDateTimeArraysObject');

            /** deserialized object has a default timezone set depending on user's timezone settings. That's why we manually set the UTC timezone on the DateTime objects. */
<<<<<<< HEAD
            foreach ($deserializedObject->getNamedArrayWithFormattedDate() as $dateTime) {
                $dateTime->setTimezone(new \DateTimeZone('UTC'));
            }
=======
            foreach ($deserializedObject->getNamedArrayWithFormattedDate() as $dateTime)
                $dateTime->setTimezone(new \DateTimeZone('UTC'));
>>>>>>> f8a4de87

            $this->assertEquals($object, $deserializedObject);
        }
    }

    public function testArrayMixed()
    {
        $this->assertEquals($this->getContent('array_mixed'), $this->serialize(array('foo', 1, true, new SimpleObject('foo', 'bar'), array(1, 3, true))));
    }

    /**
     * @dataProvider getDateTime
     * @group datetime
     */
    public function testDateTime($key, $value, $type)
    {
        $this->assertEquals($this->getContent($key), $this->serialize($value));

        if ($this->hasDeserializer()) {
            $deserialized = $this->deserialize($this->getContent($key), $type);

            $this->assertTrue(is_object($deserialized));
            $this->assertEquals(get_class($value), get_class($deserialized));
            $this->assertEquals($value->getTimestamp(), $deserialized->getTimestamp());
        }
    }

    public function getDateTime()
    {
        return array(
            array('date_time', new \DateTime('2011-08-30 00:00', new \DateTimeZone('UTC')), 'DateTime'),
        );
    }

    public function testDateInterval()
    {
        $duration = new \DateInterval('PT45M');

        $this->assertEquals($this->getContent('date_interval'), $this->serializer->serialize($duration, $this->getFormat()));
    }

    public function testBlogPost()
    {
        $post = new BlogPost('This is a nice title.', $author = new Author('Foo Bar'), new \DateTime('2011-07-30 00:00', new \DateTimeZone('UTC')), new Publisher('Bar Foo'));
        $post->addComment($comment = new Comment($author, 'foo'));

        $this->assertEquals($this->getContent('blog_post'), $this->serialize($post));

        if ($this->hasDeserializer()) {
            $deserialized = $this->deserialize($this->getContent('blog_post'), get_class($post));
            $this->assertEquals('2011-07-30T00:00:00+0000', $this->getField($deserialized, 'createdAt')->format(\DateTime::ISO8601));
            $this->assertAttributeEquals('This is a nice title.', 'title', $deserialized);
            $this->assertAttributeSame(false, 'published', $deserialized);
            $this->assertAttributeSame('1edf9bf60a32d89afbb85b2be849e3ceed5f5b10', 'etag', $deserialized);
            $this->assertAttributeEquals(new ArrayCollection(array($comment)), 'comments', $deserialized);
            $this->assertAttributeEquals(new Sequence(array($comment)), 'comments2', $deserialized);
            $this->assertAttributeEquals($author, 'author', $deserialized);
        }
    }

    public function testDeserializingNull()
    {
        $objectConstructor = new InitializedBlogPostConstructor();
        $this->serializer = new Serializer($this->factory, $this->handlerRegistry, $objectConstructor, $this->serializationVisitors, $this->deserializationVisitors, $this->dispatcher);

        $post = new BlogPost('This is a nice title.', $author = new Author('Foo Bar'), new \DateTime('2011-07-30 00:00', new \DateTimeZone('UTC')), new Publisher('Bar Foo'));

        $this->setField($post, 'author', null);
        $this->setField($post, 'publisher', null);

        $this->assertEquals($this->getContent('blog_post_unauthored'), $this->serialize($post, SerializationContext::create()->setSerializeNull(true)));

        if ($this->hasDeserializer()) {
            $deserialized = $this->deserialize($this->getContent('blog_post_unauthored'), get_class($post), DeserializationContext::create()->setSerializeNull(true));

            $this->assertEquals('2011-07-30T00:00:00+0000', $this->getField($deserialized, 'createdAt')->format(\DateTime::ISO8601));
            $this->assertAttributeEquals('This is a nice title.', 'title', $deserialized);
            $this->assertAttributeSame(false, 'published', $deserialized);
            $this->assertAttributeEquals(new ArrayCollection(), 'comments', $deserialized);
            $this->assertEquals(null, $this->getField($deserialized, 'author'));
        }
    }

    public function testReadOnly()
    {
        $author = new AuthorReadOnly(123, 'Ruud Kamphuis');
        $this->assertEquals($this->getContent('readonly'), $this->serialize($author));

        if ($this->hasDeserializer()) {
            $deserialized = $this->deserialize($this->getContent('readonly'), get_class($author));
            $this->assertNull($this->getField($deserialized, 'id'));
            $this->assertEquals('Ruud Kamphuis', $this->getField($deserialized, 'name'));
        }
    }

    public function testPrice()
    {
        $price = new Price(3);
        $this->assertEquals($this->getContent('price'), $this->serialize($price));

        if ($this->hasDeserializer()) {
            $deserialized = $this->deserialize($this->getContent('price'), get_class($price));
            $this->assertEquals(3, $this->getField($deserialized, 'price'));
        }
    }

    public function testOrder()
    {
        $order = new Order(new Price(12.34));
        $this->assertEquals($this->getContent('order'), $this->serialize($order));

        if ($this->hasDeserializer()) {
            $this->assertEquals($order, $this->deserialize($this->getContent('order'), get_class($order)));
        }
    }

    public function testCurrencyAwarePrice()
    {
        $price = new CurrencyAwarePrice(2.34);
        $this->assertEquals($this->getContent('currency_aware_price'), $this->serialize($price));

        if ($this->hasDeserializer()) {
            $this->assertEquals($price, $this->deserialize($this->getContent('currency_aware_price'), get_class($price)));
        }
    }

    public function testOrderWithCurrencyAwarePrice()
    {
        $order = new CurrencyAwareOrder(new CurrencyAwarePrice(1.23));
        $this->assertEquals($this->getContent('order_with_currency_aware_price'), $this->serialize($order));

        if ($this->hasDeserializer()) {
            $this->assertEquals($order, $this->deserialize($this->getContent('order_with_currency_aware_price'), get_class($order)));
        }
    }

    /**
     * @group handlerCallback
     */
    public function testArticle()
    {
        $article = new Article();
        $article->element = 'custom';
        $article->value = 'serialized';

        $result = $this->serialize($article);
        $this->assertEquals($this->getContent('article'), $result);

        if ($this->hasDeserializer()) {
            $this->assertEquals($article, $this->deserialize($result, 'JMS\Serializer\Tests\Fixtures\Article'));
        }
    }

    public function testInline()
    {
        $inline = new InlineParent();

        $result = $this->serialize($inline);
        $this->assertEquals($this->getContent('inline'), $result);

        // no deserialization support
    }

    public function testInlineEmptyChild()
    {
        $inline = new InlineParent(new InlineChildEmpty());

        $result = $this->serialize($inline);
        $this->assertEquals($this->getContent('inline_child_empty'), $result);

        // no deserialization support
    }

    /**
     * @group log
     */
    public function testLog()
    {
        $this->assertEquals($this->getContent('log'), $this->serialize($log = new Log()));

        if ($this->hasDeserializer()) {
            $deserialized = $this->deserialize($this->getContent('log'), get_class($log));
            $this->assertEquals($log, $deserialized);
        }
    }

    public function testCircularReference()
    {
        $object = new CircularReferenceParent();
        $this->assertEquals($this->getContent('circular_reference'), $this->serialize($object));

        if ($this->hasDeserializer()) {
            $deserialized = $this->deserialize($this->getContent('circular_reference'), get_class($object));

            $col = $this->getField($deserialized, 'collection');
            $this->assertEquals(2, count($col));
            $this->assertEquals('child1', $col[0]->getName());
            $this->assertEquals('child2', $col[1]->getName());
            $this->assertSame($deserialized, $col[0]->getParent());
            $this->assertSame($deserialized, $col[1]->getParent());

            $col = $this->getField($deserialized, 'anotherCollection');
            $this->assertEquals(2, count($col));
            $this->assertEquals('child1', $col[0]->getName());
            $this->assertEquals('child2', $col[1]->getName());
            $this->assertSame($deserialized, $col[0]->getParent());
            $this->assertSame($deserialized, $col[1]->getParent());
        }
    }

    public function testLifecycleCallbacks()
    {
        $object = new ObjectWithLifecycleCallbacks();
        $this->assertEquals($this->getContent('lifecycle_callbacks'), $this->serialize($object));
        $this->assertAttributeSame(null, 'name', $object);

        if ($this->hasDeserializer()) {
            $deserialized = $this->deserialize($this->getContent('lifecycle_callbacks'), get_class($object));
            $this->assertEquals($object, $deserialized);
        }
    }

    public function testFormErrors()
    {
        $errors = array(
            new FormError('This is the form error'),
            new FormError('Another error')
        );

        $this->assertEquals($this->getContent('form_errors'), $this->serialize($errors));
    }

    public function testNestedFormErrors()
    {
        $dispatcher = $this->getMock('Symfony\Component\EventDispatcher\EventDispatcherInterface');

        $formConfigBuilder = new \Symfony\Component\Form\FormConfigBuilder('foo', null, $dispatcher);
        $formConfigBuilder->setCompound(true);
        $formConfigBuilder->setDataMapper($this->getMock('Symfony\Component\Form\DataMapperInterface'));
        $fooConfig = $formConfigBuilder->getFormConfig();

        $form = new Form($fooConfig);
        $form->addError(new FormError('This is the form error'));

        $formConfigBuilder = new \Symfony\Component\Form\FormConfigBuilder('bar', null, $dispatcher);
        $barConfig = $formConfigBuilder->getFormConfig();
        $child = new Form($barConfig);
        $child->addError(new FormError('Error of the child form'));
        $form->add($child);

        $this->assertEquals($this->getContent('nested_form_errors'), $this->serialize($form));
    }

    public function testFormErrorsWithNonFormComponents()
    {

        if (!class_exists('Symfony\Component\Form\Extension\Core\Type\SubmitType')) {
            $this->markTestSkipped('Not using Symfony Form >= 2.3 with submit type');
        }

        $dispatcher = $this->getMock('Symfony\Component\EventDispatcher\EventDispatcherInterface');

        $factoryBuilder = new FormFactoryBuilder();
        $factoryBuilder->addType(new \Symfony\Component\Form\Extension\Core\Type\SubmitType);
        $factoryBuilder->addType(new \Symfony\Component\Form\Extension\Core\Type\ButtonType);
        $factory = $factoryBuilder->getFormFactory();

        $formConfigBuilder = new \Symfony\Component\Form\FormConfigBuilder('foo', null, $dispatcher);
        $formConfigBuilder->setFormFactory($factory);
        $formConfigBuilder->setCompound(true);
        $formConfigBuilder->setDataMapper($this->getMock('Symfony\Component\Form\DataMapperInterface'));
        $fooConfig = $formConfigBuilder->getFormConfig();

        $form = new Form($fooConfig);
        $form->add('save', 'submit');

        try {
            $this->serialize($form);
        } catch (\Exception $e) {
            $this->assertTrue(false, 'Serialization should not throw an exception');
        }
    }

    public function testConstraintViolation()
    {
        $violation = new ConstraintViolation('Message of violation', array(), null, 'foo', null);

        $this->assertEquals($this->getContent('constraint_violation'), $this->serialize($violation));
    }

    public function testConstraintViolationList()
    {
        $violations = new ConstraintViolationList();
        $violations->add(new ConstraintViolation('Message of violation', array(), null, 'foo', null));
        $violations->add(new ConstraintViolation('Message of another violation', array(), null, 'bar', null));

        $this->assertEquals($this->getContent('constraint_violation_list'), $this->serialize($violations));
    }

    public function testDoctrineProxy()
    {
        if (!class_exists('Doctrine\ORM\Version')) {
            $this->markTestSkipped('Doctrine is not available.');
        }

        $object = new SimpleObjectProxy('foo', 'bar');

        $this->assertEquals($this->getContent('orm_proxy'), $this->serialize($object));
    }

    public function testInitializedDoctrineProxy()
    {
        if (!class_exists('Doctrine\ORM\Version')) {
            $this->markTestSkipped('Doctrine is not available.');
        }

        $object = new SimpleObjectProxy('foo', 'bar');
        $object->__load();

        $this->assertEquals($this->getContent('orm_proxy'), $this->serialize($object));
    }

    public function testCustomAccessor()
    {
        $post = new IndexedCommentsBlogPost();

        $this->assertEquals($this->getContent('custom_accessor'), $this->serialize($post));
    }

    public function testMixedAccessTypes()
    {
        $object = new GetSetObject();

        $this->assertEquals($this->getContent('mixed_access_types'), $this->serialize($object));

        if ($this->hasDeserializer()) {
            $object = $this->deserialize($this->getContent('mixed_access_types'), 'JMS\Serializer\Tests\Fixtures\GetSetObject');
            $this->assertAttributeEquals(1, 'id', $object);
            $this->assertAttributeEquals('Johannes', 'name', $object);
            $this->assertAttributeEquals(42, 'readOnlyProperty', $object);
        }
    }

    public function testAccessorOrder()
    {
        $this->assertEquals($this->getContent('accessor_order_child'), $this->serialize(new AccessorOrderChild()));
        $this->assertEquals($this->getContent('accessor_order_parent'), $this->serialize(new AccessorOrderParent()));
        $this->assertEquals($this->getContent('accessor_order_methods'), $this->serialize(new AccessorOrderMethod()));
    }

    public function testGroups()
    {
        $groupsObject = new GroupsObject();

        $this->assertEquals($this->getContent('groups_all'), $this->serializer->serialize($groupsObject, $this->getFormat()));

        $this->assertEquals(
            $this->getContent('groups_foo'),
            $this->serializer->serialize($groupsObject, $this->getFormat(), SerializationContext::create()->setGroups(array('foo')))
        );

        $this->assertEquals(
            $this->getContent('groups_foobar'),
            $this->serializer->serialize($groupsObject, $this->getFormat(), SerializationContext::create()->setGroups(array('foo', 'bar')))
        );

        $this->assertEquals(
            $this->getContent('groups_all'),
            $this->serializer->serialize($groupsObject, $this->getFormat())
        );

        $this->assertEquals(
            $this->getContent('groups_default'),
            $this->serializer->serialize($groupsObject, $this->getFormat(), SerializationContext::create()->setGroups(array('Default')))
        );
    }

    /**
     * @expectedException JMS\Serializer\Exception\InvalidArgumentException
     * @expectedExceptionMessage Invalid group name "foo, bar" on "JMS\Serializer\Tests\Fixtures\InvalidGroupsObject->foo", did you mean to create multiple groups?
     */
    public function testInvalidGroupName()
    {
        $groupsObject = new InvalidGroupsObject();

        $this->serializer->serialize($groupsObject, $this->getFormat());
    }

    public function testVirtualProperty()
    {
        $this->assertEquals($this->getContent('virtual_properties'), $this->serialize(new ObjectWithVirtualProperties()));
    }

    public function testVirtualVersions()
    {
        $this->assertEquals(
            $this->getContent('virtual_properties_low'),
            $this->serialize(new ObjectWithVersionedVirtualProperties(), SerializationContext::create()->setVersion(2))
        );

        $this->assertEquals(
            $this->getContent('virtual_properties_all'),
            $this->serialize(new ObjectWithVersionedVirtualProperties(), SerializationContext::create()->setVersion(7))
        );

        $this->assertEquals(
            $this->getContent('virtual_properties_high'),
            $this->serialize(new ObjectWithVersionedVirtualProperties(), SerializationContext::create()->setVersion(9))
        );
    }

    public function testCustomHandler()
    {
        if ( ! $this->hasDeserializer()) {
            return;
        }

        $handler = function() {
            return new CustomDeserializationObject('customly_unserialized_value');
        };

        $this->handlerRegistry->registerHandler(GraphNavigator::DIRECTION_DESERIALIZATION, 'CustomDeserializationObject', $this->getFormat(), $handler);

        $serialized = $this->serializer->serialize(new CustomDeserializationObject('sometext'), $this->getFormat());
        $object = $this->serializer->deserialize($serialized, 'CustomDeserializationObject', $this->getFormat());
        $this->assertEquals('customly_unserialized_value', $object->someProperty);
    }

    public function testInput()
    {
        $this->assertEquals($this->getContent('input'), $this->serializer->serialize(new Input(), $this->getFormat()));
    }

    public function testObjectWithEmptyHash()
    {
        $this->assertEquals($this->getContent('hash_empty'), $this->serializer->serialize(new ObjectWithEmptyHash(), $this->getFormat()));
    }

    /**
     * @group null
     */
    public function testSerializeObjectWhenNull()
    {
        $this->assertEquals(
            $this->getContent('object_when_null'),
            $this->serialize(new Comment(null, 'foo'), SerializationContext::create()->setSerializeNull(false))
        );

        $this->assertEquals(
            $this->getContent('object_when_null_and_serialized'),
            $this->serialize(new Comment(null, 'foo'), SerializationContext::create()->setSerializeNull(true))
        );
    }

    /**
     * @group polymorphic
     */
    public function testPolymorphicObjects()
    {
        $this->assertEquals(
            $this->getContent('car'),
            $this->serialize(new Car(5))
        );

        if ($this->hasDeserializer()) {
            $this->assertEquals(
                new Car(5),
                $this->deserialize(
                    $this->getContent('car'),
                    'JMS\Serializer\Tests\Fixtures\Discriminator\Car'
                ),
                'Class is resolved correctly when concrete sub-class is used.'
            );

            $this->assertEquals(
                new Car(5),
                $this->deserialize(
                    $this->getContent('car'),
                    'JMS\Serializer\Tests\Fixtures\Discriminator\Vehicle'
                ),
                'Class is resolved correctly when least supertype is used.'
            );

            $this->assertEquals(
                new Car(5),
                $this->deserialize(
                    $this->getContent('car_without_type'),
                    'JMS\Serializer\Tests\Fixtures\Discriminator\Car'
                ),
                'Class is resolved correctly when concrete sub-class is used and no type is defined.'
            );
        }
    }

    /**
     * @group polymorphic
     * @expectedException LogicException
     */
    public function testPolymorphicObjectsInvalidDeserialization()
    {
        if (!$this->hasDeserializer()) {
            throw new \LogicException('No deserializer');
        }

        $this->deserialize(
            $this->getContent('car_without_type'),
            'JMS\Serializer\Tests\Fixtures\Discriminator\Vehicle'
        );
    }

    public function testDepthExclusionStrategy()
    {
        $context = SerializationContext::create()
            ->addExclusionStrategy(new DepthExclusionStrategy())
        ;

        $data = new Tree(
            new Node(array(
                new Node(array(
                    new Node(array(
                        new Node(array(
                            new Node(),
                        )),
                    )),
                )),
            ))
        );

        $this->assertEquals($this->getContent('tree'), $this->serializer->serialize($data, $this->getFormat(), $context));
    }

    public function testDeserializingIntoExistingObject()
    {
        if (!$this->hasDeserializer()) {
            return;
        }

        $objectConstructor = new InitializedObjectConstructor(new UnserializeObjectConstructor());
        $serializer = new Serializer(
            $this->factory, $this->handlerRegistry, $objectConstructor,
            $this->serializationVisitors, $this->deserializationVisitors, $this->dispatcher
        );

        $order = new Order(new Price(12));

        $context = new DeserializationContext();
        $context->attributes->set('target', $order);

        $deseralizedOrder = $serializer->deserialize(
            $this->getContent('order'),
            get_class($order),
            $this->getFormat(),
            $context
        );

        $this->assertSame($order, $deseralizedOrder);
        $this->assertEquals(new Order(new Price(12.34)), $deseralizedOrder);
        $this->assertAttributeInstanceOf('JMS\Serializer\Tests\Fixtures\Price', 'cost', $deseralizedOrder);
    }

    abstract protected function getContent($key);
    abstract protected function getFormat();

    protected function hasDeserializer()
    {
        return true;
    }

    protected function serialize($data, Context $context = null)
    {
        return $this->serializer->serialize($data, $this->getFormat(), $context);
    }

    protected function deserialize($content, $type, Context $context = null)
    {
        return $this->serializer->deserialize($content, $type, $this->getFormat(), $context);
    }

    protected function setUp()
    {
        $this->factory = new MetadataFactory(new AnnotationDriver(new AnnotationReader()));

        $this->handlerRegistry = new HandlerRegistry();
        $this->handlerRegistry->registerSubscribingHandler(new ConstraintViolationHandler());
        $this->handlerRegistry->registerSubscribingHandler(new DateHandler());
        $this->handlerRegistry->registerSubscribingHandler(new FormErrorHandler(new IdentityTranslator(new MessageSelector())));
        $this->handlerRegistry->registerSubscribingHandler(new PhpCollectionHandler());
        $this->handlerRegistry->registerSubscribingHandler(new ArrayCollectionHandler());
        $this->handlerRegistry->registerHandler(GraphNavigator::DIRECTION_SERIALIZATION, 'AuthorList', $this->getFormat(),
            function(VisitorInterface $visitor, $object, array $type, Context $context) {
                return $visitor->visitArray(iterator_to_array($object), $type, $context);
            }
        );
        $this->handlerRegistry->registerHandler(GraphNavigator::DIRECTION_DESERIALIZATION, 'AuthorList', $this->getFormat(),
            function(VisitorInterface $visitor, $data, $type, Context $context) {
                $type = array(
                    'name' => 'array',
                    'params' => array(
                        array('name' => 'integer', 'params' => array()),
                        array('name' => 'JMS\Serializer\Tests\Fixtures\Author', 'params' => array()),
                    ),
                );

                $elements = $visitor->getNavigator()->accept($data, $type, $context);
                $list = new AuthorList();
                foreach ($elements as $author) {
                    $list->add($author);
                }

                return $list;
            }
        );

        $this->dispatcher = new EventDispatcher();
        $this->dispatcher->addSubscriber(new DoctrineProxySubscriber());

        $namingStrategy = new SerializedNameAnnotationStrategy(new CamelCaseNamingStrategy());
        $objectConstructor = new UnserializeObjectConstructor();
        $this->serializationVisitors = new Map(array(
            'json' => new JsonSerializationVisitor($namingStrategy),
            'xml'  => new XmlSerializationVisitor($namingStrategy),
            'yml'  => new YamlSerializationVisitor($namingStrategy),
        ));
        $this->deserializationVisitors = new Map(array(
            'json' => new JsonDeserializationVisitor($namingStrategy),
            'xml'  => new XmlDeserializationVisitor($namingStrategy),
        ));

        $this->serializer = new Serializer($this->factory, $this->handlerRegistry, $objectConstructor, $this->serializationVisitors, $this->deserializationVisitors, $this->dispatcher);
    }

    protected function getField($obj, $name)
    {
        $ref = new \ReflectionProperty($obj, $name);
        $ref->setAccessible(true);

        return $ref->getValue($obj);
    }

    private function setField($obj, $name, $value)
    {
        $ref = new \ReflectionProperty($obj, $name);
        $ref->setAccessible(true);
        $ref->setValue($obj, $value);
    }
}<|MERGE_RESOLUTION|>--- conflicted
+++ resolved
@@ -29,7 +29,6 @@
 use JMS\Serializer\Tests\Fixtures\NamedDateTimeArraysObject;
 use JMS\Serializer\Tests\Fixtures\Tree;
 use PhpCollection\Sequence;
-use Symfony\Component\Form\FormFactoryBuilder;
 use Symfony\Component\Translation\MessageSelector;
 use Symfony\Component\Translation\IdentityTranslator;
 use JMS\Serializer\EventDispatcher\Subscriber\DoctrineProxySubscriber;
@@ -56,7 +55,6 @@
 use JMS\Serializer\Tests\Fixtures\AccessorOrderParent;
 use JMS\Serializer\Tests\Fixtures\AccessorOrderMethod;
 use JMS\Serializer\Tests\Fixtures\Author;
-use JMS\Serializer\Tests\Fixtures\Publisher;
 use JMS\Serializer\Tests\Fixtures\AuthorList;
 use JMS\Serializer\Tests\Fixtures\AuthorReadOnly;
 use JMS\Serializer\Tests\Fixtures\BlogPost;
@@ -256,84 +254,6 @@
         }
     }
 
-
-    public function testDateTimeArrays()
-    {
-        $data = array(
-            new \DateTime('2047-01-01 12:47:47', new \DateTimeZone('UTC')),
-            new \DateTime('2013-12-05 00:00:00', new \DateTimeZone('UTC'))
-        );
-
-        $object = new DateTimeArraysObject($data, $data);
-        $serializedObject = $this->serialize( $object );
-
-        $this->assertEquals($this->getContent('array_datetimes_object'), $serializedObject);
-
-        if ($this->hasDeserializer()) {
-            /** @var DateTimeArraysObject $deserializedObject */
-            $deserializedObject = $this->deserialize($this->getContent('array_datetimes_object'), 'Jms\Serializer\Tests\Fixtures\DateTimeArraysObject');
-
-            /** deserialized object has a default timezone set depending on user's timezone settings. That's why we manually set the UTC timezone on the DateTime objects. */
-<<<<<<< HEAD
-            foreach ($deserializedObject->getArrayWithDefaultDateTime() as $dateTime) {
-                $dateTime->setTimezone(new \DateTimeZone('UTC'));
-            }
-
-            foreach ($deserializedObject->getArrayWithFormattedDateTime() as $dateTime) {
-                $dateTime->setTimezone(new \DateTimeZone('UTC'));
-            }
-=======
-            foreach ($deserializedObject->getArrayWithDefaultDateTime() as $dateTime)
-                $dateTime->setTimezone(new \DateTimeZone('UTC'));
-            foreach ($deserializedObject->getArrayWithFormattedDateTime() as $dateTime)
-                $dateTime->setTimezone(new \DateTimeZone('UTC'));
->>>>>>> f8a4de87
-
-            $this->assertEquals($object, $deserializedObject);
-        }
-    }
-
-    public function testNamedDateTimeArrays()
-    {
-        $data = array(
-            new \DateTime('2047-01-01 12:47:47', new \DateTimeZone('UTC')),
-            new \DateTime('2013-12-05 00:00:00', new \DateTimeZone('UTC'))
-        );
-
-        $object = new NamedDateTimeArraysObject(array('testdate1' => $data[0], 'testdate2' => $data[1]));
-        $serializedObject = $this->serialize( $object );
-
-        $this->assertEquals($this->getContent('array_named_datetimes_object'), $serializedObject);
-
-        if ($this->hasDeserializer()) {
-
-            // skip XML deserialization
-<<<<<<< HEAD
-            if ($this->getFormat() === 'xml') {
-                return;
-            }
-=======
-            if ($this->getFormat() === 'xml')
-                return;
->>>>>>> f8a4de87
-
-            /** @var DateTimeArraysObject $deserializedObject */
-            $deserializedObject = $this->deserialize($this->getContent('array_named_datetimes_object'), 'Jms\Serializer\Tests\Fixtures\NamedDateTimeArraysObject');
-
-            /** deserialized object has a default timezone set depending on user's timezone settings. That's why we manually set the UTC timezone on the DateTime objects. */
-<<<<<<< HEAD
-            foreach ($deserializedObject->getNamedArrayWithFormattedDate() as $dateTime) {
-                $dateTime->setTimezone(new \DateTimeZone('UTC'));
-            }
-=======
-            foreach ($deserializedObject->getNamedArrayWithFormattedDate() as $dateTime)
-                $dateTime->setTimezone(new \DateTimeZone('UTC'));
->>>>>>> f8a4de87
-
-            $this->assertEquals($object, $deserializedObject);
-        }
-    }
-
     public function testArrayMixed()
     {
         $this->assertEquals($this->getContent('array_mixed'), $this->serialize(array('foo', 1, true, new SimpleObject('foo', 'bar'), array(1, 3, true))));
@@ -372,7 +292,7 @@
 
     public function testBlogPost()
     {
-        $post = new BlogPost('This is a nice title.', $author = new Author('Foo Bar'), new \DateTime('2011-07-30 00:00', new \DateTimeZone('UTC')), new Publisher('Bar Foo'));
+        $post = new BlogPost('This is a nice title.', $author = new Author('Foo Bar'), new \DateTime('2011-07-30 00:00', new \DateTimeZone('UTC')));
         $post->addComment($comment = new Comment($author, 'foo'));
 
         $this->assertEquals($this->getContent('blog_post'), $this->serialize($post));
@@ -382,7 +302,6 @@
             $this->assertEquals('2011-07-30T00:00:00+0000', $this->getField($deserialized, 'createdAt')->format(\DateTime::ISO8601));
             $this->assertAttributeEquals('This is a nice title.', 'title', $deserialized);
             $this->assertAttributeSame(false, 'published', $deserialized);
-            $this->assertAttributeSame('1edf9bf60a32d89afbb85b2be849e3ceed5f5b10', 'etag', $deserialized);
             $this->assertAttributeEquals(new ArrayCollection(array($comment)), 'comments', $deserialized);
             $this->assertAttributeEquals(new Sequence(array($comment)), 'comments2', $deserialized);
             $this->assertAttributeEquals($author, 'author', $deserialized);
@@ -394,10 +313,9 @@
         $objectConstructor = new InitializedBlogPostConstructor();
         $this->serializer = new Serializer($this->factory, $this->handlerRegistry, $objectConstructor, $this->serializationVisitors, $this->deserializationVisitors, $this->dispatcher);
 
-        $post = new BlogPost('This is a nice title.', $author = new Author('Foo Bar'), new \DateTime('2011-07-30 00:00', new \DateTimeZone('UTC')), new Publisher('Bar Foo'));
+        $post = new BlogPost('This is a nice title.', $author = new Author('Foo Bar'), new \DateTime('2011-07-30 00:00', new \DateTimeZone('UTC')));
 
         $this->setField($post, 'author', null);
-        $this->setField($post, 'publisher', null);
 
         $this->assertEquals($this->getContent('blog_post_unauthored'), $this->serialize($post, SerializationContext::create()->setSerializeNull(true)));
 
@@ -580,36 +498,6 @@
         $form->add($child);
 
         $this->assertEquals($this->getContent('nested_form_errors'), $this->serialize($form));
-    }
-
-    public function testFormErrorsWithNonFormComponents()
-    {
-
-        if (!class_exists('Symfony\Component\Form\Extension\Core\Type\SubmitType')) {
-            $this->markTestSkipped('Not using Symfony Form >= 2.3 with submit type');
-        }
-
-        $dispatcher = $this->getMock('Symfony\Component\EventDispatcher\EventDispatcherInterface');
-
-        $factoryBuilder = new FormFactoryBuilder();
-        $factoryBuilder->addType(new \Symfony\Component\Form\Extension\Core\Type\SubmitType);
-        $factoryBuilder->addType(new \Symfony\Component\Form\Extension\Core\Type\ButtonType);
-        $factory = $factoryBuilder->getFormFactory();
-
-        $formConfigBuilder = new \Symfony\Component\Form\FormConfigBuilder('foo', null, $dispatcher);
-        $formConfigBuilder->setFormFactory($factory);
-        $formConfigBuilder->setCompound(true);
-        $formConfigBuilder->setDataMapper($this->getMock('Symfony\Component\Form\DataMapperInterface'));
-        $fooConfig = $formConfigBuilder->getFormConfig();
-
-        $form = new Form($fooConfig);
-        $form->add('save', 'submit');
-
-        try {
-            $this->serialize($form);
-        } catch (\Exception $e) {
-            $this->assertTrue(false, 'Serialization should not throw an exception');
-        }
     }
 
     public function testConstraintViolation()
@@ -960,7 +848,7 @@
         $this->serializer = new Serializer($this->factory, $this->handlerRegistry, $objectConstructor, $this->serializationVisitors, $this->deserializationVisitors, $this->dispatcher);
     }
 
-    protected function getField($obj, $name)
+    private function getField($obj, $name)
     {
         $ref = new \ReflectionProperty($obj, $name);
         $ref->setAccessible(true);
