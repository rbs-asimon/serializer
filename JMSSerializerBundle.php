--- conflicted
+++ resolved
@@ -29,7 +29,6 @@
 use JMS\SerializerBundle\DependencyInjection\Factory\ArrayCollectionFactory;
 use JMS\SerializerBundle\DependencyInjection\Factory\ObjectBasedFactory;
 use JMS\SerializerBundle\DependencyInjection\Factory\DoctrineProxyFactory;
-use JMS\SerializerBundle\DependencyInjection\Factory\NullHandlerFactory;
 use JMS\SerializerBundle\DependencyInjection\JMSSerializerExtension;
 use Symfony\Component\HttpKernel\KernelInterface;
 use Symfony\Component\DependencyInjection\ContainerBuilder;
@@ -40,20 +39,7 @@
     public function build(ContainerBuilder $builder)
     {
         $builder->addCompilerPass(new SetVisitorsPass());
-<<<<<<< HEAD
-        $builder->addCompilerPass(new RegisterEventListenersAndSubscribersPass());
-
-        $ext = $builder->getExtension('jms_serializer');
-        $ext->addHandlerFactory(new ObjectBasedFactory());
-        $ext->addHandlerFactory(new DoctrineProxyFactory());
-        $ext->addHandlerFactory(new ArrayCollectionFactory());
-        $ext->addHandlerFactory(new ConstraintViolationFactory());
-        $ext->addHandlerFactory(new DateTimeFactory());
-        $ext->addHandlerFactory(new FormErrorFactory());
-        $ext->addHandlerFactory(new NullHandlerFactory());
-=======
         $builder->addCompilerPass(new RegisterEventListenersAndSubscribersPass(), PassConfig::TYPE_BEFORE_REMOVING);
         $builder->addCompilerPass(new CustomHandlersPass(), PassConfig::TYPE_BEFORE_REMOVING);
->>>>>>> 00e8f914
     }
 }