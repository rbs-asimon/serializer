--- conflicted
+++ resolved
@@ -45,13 +45,7 @@
         <parameter key="jms_serializer.array_collection_handler.class">JMS\SerializerBundle\Serializer\Handler\ArrayCollectionHandler</parameter>
         <parameter key="jms_serializer.form_error_handler.class">JMS\SerializerBundle\Serializer\Handler\FormErrorHandler</parameter>
         <parameter key="jms_serializer.constraint_violation_handler.class">JMS\SerializerBundle\Serializer\Handler\ConstraintViolationHandler</parameter>
-<<<<<<< HEAD
-        <parameter key="jms_serializer.doctrine_handler.class">JMS\SerializerBundle\Serializer\Handler\DoctrineProxyHandler</parameter>
-        <parameter key="jms_serializer.null_handler.class">JMS\SerializerBundle\Serializer\Handler\NullHandler</parameter>
-=======
-        
         <parameter key="jms_serializer.doctrine_proxy_subscriber.class">JMS\SerializerBundle\Serializer\EventDispatcher\Subscriber\DoctrineProxySubscriber</parameter>
->>>>>>> 00e8f914
     </parameters>
 
     <services>
@@ -184,13 +178,9 @@
         </service>
         <service id="jms_serializer.xml_serialization_visitor" class="%jms_serializer.xml_serialization_visitor.class%" public="false">
             <argument type="service" id="jms_serializer.naming_strategy" />
-<<<<<<< HEAD
-            <argument type="collection" /><!-- Custom Handlers -->
             <call method="setSerializeNull">
                 <argument>%jms_serializer.xml_serialization_visitor.serialize_null%</argument>
             </call>
-=======
->>>>>>> 00e8f914
             <tag name="jms_serializer.serialization_visitor" format="xml" />
         </service>
         <service id="jms_serializer.xml_deserialization_visitor" class="%jms_serializer.xml_deserialization_visitor.class%" public="false">
@@ -203,30 +193,10 @@
         </service>
         <service id="jms_serializer.yaml_serialization_visitor" class="%jms_serializer.yaml_serialization_visitor.class%" public="false">
             <argument type="service" id="jms_serializer.naming_strategy" />
-<<<<<<< HEAD
-            <argument type="collection" /><!-- Custom Handlers -->
             <call method="setSerializeNull">
                 <argument>%jms_serializer.yaml_serialization_visitor.serialize_null%</argument>
             </call>
             <tag name="jms_serializer.serialization_visitor" format="yml" />
         </service>
-
-        <!-- Custom Handlers -->
-        <service id="jms_serializer.object_based_custom_handler" class="%jms_serializer.object_based_custom_handler.class%" public="false">
-            <argument type="service" id="jms_serializer.unserialize_object_constructor" />
-            <argument type="service" id="jms_serializer.metadata_factory" />
-        </service>
-        <service id="jms_serializer.datetime_handler" class="%jms_serializer.datetime_handler.class%" public="false" />
-        <service id="jms_serializer.array_collection_handler" class="%jms_serializer.array_collection_handler.class%" public="false" />
-        <service id="jms_serializer.form_error_handler" class="%jms_serializer.form_error_handler.class%" public="false">
-            <argument type="service" id="translator" />
-        </service>
-        <service id="jms_serializer.constraint_violation_handler" class="%jms_serializer.constraint_violation_handler.class%" public="false" />
-        <service id="jms_serializer.doctrine_handler" class="%jms_serializer.doctrine_handler.class%" public="false" />
-        <service id="jms_serializer.null_handler" class="%jms_serializer.null_handler.class%" public="false" />
-=======
-            <tag name="jms_serializer.serialization_visitor" format="yml" />
-        </service>
->>>>>>> 00e8f914
     </services>
 </container>